[package]
name = "client-sdk"
version = { workspace = true }
edition = { workspace = true }
# license = { workspace = true }
homepage = { workspace = true }
repository = { workspace = true }

[dependencies]
sdk = { path = "../../contract-sdk", package = "hyle-contract-sdk" }

anyhow = "1.0.94"
serde = { version = "1.0.216", features = ["derive"] }
bincode = { version = "2.0.0-rc.3", features = ["serde"] }
borsh = "1.5.3"
base64 = "0.22.1"
<<<<<<< HEAD
serde_json = "1.0.134"
=======

bonsai-runner = { path = "../bonsai-runner", optional = true }
risc0-zkvm = { version = "1.2", default-features = false, optional = true }
sp1-sdk = { version = "3.4.0", default-features = false, optional = true }

[features]
default = ["risc0", "sp1"]
risc0 = ["dep:risc0-zkvm", "dep:bonsai-runner"]
sp1 = ["dep:sp1-sdk"]
>>>>>>> 379182ad
<|MERGE_RESOLUTION|>--- conflicted
+++ resolved
@@ -14,9 +14,7 @@
 bincode = { version = "2.0.0-rc.3", features = ["serde"] }
 borsh = "1.5.3"
 base64 = "0.22.1"
-<<<<<<< HEAD
 serde_json = "1.0.134"
-=======
 
 bonsai-runner = { path = "../bonsai-runner", optional = true }
 risc0-zkvm = { version = "1.2", default-features = false, optional = true }
@@ -25,5 +23,4 @@
 [features]
 default = ["risc0", "sp1"]
 risc0 = ["dep:risc0-zkvm", "dep:bonsai-runner"]
-sp1 = ["dep:sp1-sdk"]
->>>>>>> 379182ad
+sp1 = ["dep:sp1-sdk"]