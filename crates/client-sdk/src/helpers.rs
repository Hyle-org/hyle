--- conflicted
+++ resolved
@@ -1,6 +1,6 @@
 use crate::ProofData;
 use anyhow::{bail, Result};
-use sdk::{flatten_blobs, ContractInput, HyleOutput, Verifier};
+use sdk::{ContractInput, HyleOutput};
 
 pub enum Prover {
     #[cfg(feature = "risc0")]
@@ -23,69 +23,6 @@
         }
     }
 
-<<<<<<< HEAD
-pub async fn prove(
-    binary: &[u8],
-    contract_input: &ContractInput,
-    verifier: &Verifier,
-) -> Result<(ProofData, HyleOutput)> {
-    match verifier.0.as_str() {
-        "test" => {
-            // FIXME: this is a hack to make the test pass
-            let next_state = contract_input.initial_state.clone();
-            let hyle_output = HyleOutput {
-                version: 1,
-                initial_state: contract_input.initial_state.clone(),
-                next_state,
-                identity: contract_input.identity.clone(),
-                tx_hash: contract_input.tx_hash.clone(),
-                index: contract_input.index.clone(),
-                blobs: flatten_blobs(&contract_input.blobs),
-                success: true,
-                program_outputs: vec![],
-            };
-            Ok((
-                ProofData::Bytes(serde_json::to_vec(&vec![&hyle_output])?),
-                hyle_output,
-            ))
-        }
-        "risc0" => {
-            let contract_input = bonsai_runner::as_input_data(&contract_input)?;
-
-            let explicit = std::env::var("RISC0_PROVER").unwrap_or_default();
-            let receipt = match explicit.to_lowercase().as_str() {
-                "bonsai" => bonsai_runner::run_bonsai(binary, contract_input.clone()).await?,
-                _ => {
-                    let env = risc0_zkvm::ExecutorEnv::builder()
-                        .write_slice(&contract_input)
-                        .build()
-                        .unwrap();
-
-                    let prover = risc0_zkvm::default_prover();
-                    let prove_info = prover.prove(env, binary)?;
-                    prove_info.receipt
-                }
-            };
-
-            let hyle_output = receipt
-                .journal
-                .decode::<HyleOutput>()
-                .expect("Failed to decode journal");
-
-            if !hyle_output.success {
-                let program_error = std::str::from_utf8(&hyle_output.program_outputs).unwrap();
-                bail!(
-                    "\x1b[91mExecution failed ! Program output: {}\x1b[0m",
-                    program_error
-                );
-            }
-
-            let encoded_receipt = borsh::to_vec(&receipt).expect("Unable to encode receipt");
-            Ok((ProofData::Bytes(encoded_receipt), hyle_output))
-        }
-        _ => bail!("Unsupported verifier: {}", verifier.0),
-    }
-=======
     pub fn execute(&self, binary: &[u8], contract_input: &ContractInput) -> Result<HyleOutput> {
         match self {
             #[cfg(feature = "risc0")]
@@ -225,5 +162,4 @@
         );
     }
     Ok(())
->>>>>>> 379182ad
 }