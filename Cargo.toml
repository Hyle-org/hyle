[package]
name = "hyle"
version = "0.1.0"
edition = "2021"
default-run = "node"

[dependencies]
config = "0.14.0"
tracing = "0.1"
tracing-subscriber = "0.3"
tokio = { version = "1.40.0", features = ["full", "tracing"] }
anyhow = "1.0.89"
clap = { version = "4.5.16", features = ["derive"] }
rand = "0.8.5"
bincode = { version = "2.0.0-rc.2", tag = "v2.0.0-rc.2", git = "https://github.com/bincode-org/bincode.git" }
serde = { version = "1.0", features = ["derive"] }
ron = "0.8.1"
axum = "0.7.5"
sha3 = "0.10.8"
hex = "0.4.3"
derive_more = { version = "1.0.0", features = ["display"] }
anymap = "0.12.1"
cairo-platinum-prover = { git = "https://github.com/lambdaclass/lambdaworks.git", rev = "e465d7c" }
stark-platinum-prover = { git = "https://github.com/lambdaclass/lambdaworks.git", rev = "e465d7c" }
<<<<<<< HEAD
bloomfilter = "1.0.14"
=======
console-subscriber = "0.4.0"
>>>>>>> 4e73d056

[dev-dependencies]
assert_cmd = "2.0.16"
reqwest = { version = "0.12", features = ["json", "blocking"] }
serde_json = "1.0.128"
proptest = "1.5.0"
test-log = { version = "0.2.16", features = ["color", "trace"] }
tokio-stream = "0.1.16"

[profile.release]
lto = "thin"
incremental = true

[profile.profiling]
inherits = "release"
debug = true         # Keep debug info for profiling
strip = "none"<|MERGE_RESOLUTION|>--- conflicted
+++ resolved
@@ -22,11 +22,8 @@
 anymap = "0.12.1"
 cairo-platinum-prover = { git = "https://github.com/lambdaclass/lambdaworks.git", rev = "e465d7c" }
 stark-platinum-prover = { git = "https://github.com/lambdaclass/lambdaworks.git", rev = "e465d7c" }
-<<<<<<< HEAD
+console-subscriber = "0.4.0"
 bloomfilter = "1.0.14"
-=======
-console-subscriber = "0.4.0"
->>>>>>> 4e73d056
 
 [dev-dependencies]
 assert_cmd = "2.0.16"
