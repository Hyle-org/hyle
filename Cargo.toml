--- conflicted
+++ resolved
@@ -44,26 +44,11 @@
 [dependencies]
 # Public dependencies
 hyle-contract-sdk = { path = "./contract-sdk", features = ["tracing"] }
-<<<<<<< HEAD
+staking = { path = "./contracts/staking", features = ["client"] }
 client-sdk = { path = "./crates/client-sdk" }
-hyle-contracts = { path = "./contracts", package = "hyle-contracts" }
-hydentity = { path = "./contracts/hydentity", features = ["client"] }
-hyllar = { path = "./contracts/hyllar", features = ["client"] }
-staking = { path = "./contracts/staking", features = ["client"] }
-bonsai-runner = { path = "./crates/bonsai-runner" }
-config = "0.15.0"
-tracing = "0.1"
-tracing-subscriber = { version = "0.3", features = ["json"] }
-tokio = { version = "1.42.0", features = ["full", "tracing"] }
-anyhow = "1.0.94"
-clap = { version = "4.5.23", features = ["derive"] }
-rand = "0.8.5"
-=======
-staking = { path = "./contracts/staking" }
 
 anyhow = "1.0.95"
 base64 = "0.22.1"
->>>>>>> f9104455
 bincode = { version = "2.0.0-rc.3", features = ["serde"] }
 blst = { version = "0.3.13" }
 chrono = { version = "0.4", features = ["serde"] }
@@ -85,6 +70,9 @@
 tracing = "0.1"
 
 # Node dependencies
+hydentity = { path = "./contracts/hydentity", features = ["client"], optional = true }
+hyllar = { path = "./contracts/hyllar", features = ["client"], optional = true }
+
 anymap = { version = "0.12.1", optional = true }
 assertables = { version = "9.5.0", optional = true }
 axum = { version = "0.7.9", features = ["ws", "macros"], optional = true }
@@ -98,8 +86,6 @@
 dhat = { version = "0.3.3", optional = true }
 futures = { version = "0.3.31", optional = true }
 hyle-contracts = { path = "./contracts", package = "hyle-contracts", optional = true }
-hydentity = { path = "./contracts/hydentity", optional = true }
-hyllar = { path = "./contracts/hyllar", optional = true }
 indexmap = { version = "2.7.0", features = ["serde"], optional = true }
 # opentelemetry and axum-otel-metrics must be updated together (so that there is only one opentelemetry version)
 opentelemetry = { version = "0.27", optional = true }
