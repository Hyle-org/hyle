--- conflicted
+++ resolved
@@ -23,13 +23,8 @@
 tracing = "0.1"
 tracing-subscriber = { version = "0.3", features = ["json"] }
 tokio = { version = "1.41.1", features = ["full", "tracing"] }
-<<<<<<< HEAD
 anyhow = "1.0.94"
-clap = { version = "4.5.21", features = ["derive"] }
-=======
-anyhow = "1.0.93"
 clap = { version = "4.5.22", features = ["derive"] }
->>>>>>> 3f4f5b0d
 rand = "0.8.5"
 bincode = { version = "2.0.0-rc.2", tag = "v2.0.0-rc.2", git = "https://github.com/bincode-org/bincode.git" }
 serde = { version = "1.0", features = ["derive"] }
