name: Tests

on:
  push:
    branches:
      - main
  pull_request:

env:
  CARGO_TERM_COLOR: always
  RISC0_EXECUTOR: ipc

jobs:
  test:
    name: Test
    runs-on: ubuntu-latest
    strategy:
      matrix:
        toolchain:
          - stable
          # - beta
          # - nightly
    steps:
      - uses: actions/checkout@v4
      - run: rustup update ${{ matrix.toolchain }} && rustup default ${{ matrix.toolchain }}

      - name: Cache Docker layers
        id: image-cache
        uses: actions/cache@v4
        with:
          path: ~/image-cache
          key: image-cache-${{ runner.os }}

      - if: steps.image-cache.outputs.cache-hit != 'true'
        run: |
          mkdir -p ~/image-cache
          docker pull postgres:17-alpine
          docker save -o ~/image-cache/postgres.tar postgres:17-alpine

      - if: steps.image-cache.outputs.cache-hit == 'true'
        run: docker load -i ~/image-cache/postgres.tar

      - uses: taiki-e/install-action@nextest
      - uses: Swatinem/rust-cache@v2
        with:
          save-if: ${{ github.ref == 'refs/heads/main' }}

<<<<<<< HEAD
      - run: cargo install risc0-r0vm
=======
      - name: Install r0vm 
        run: | 
          wget https://github.com/risc0/risc0/releases/download/v1.2.0/cargo-risczero-x86_64-unknown-linux-gnu.tgz
          tar xzvf cargo-risczero-x86_64-unknown-linux-gnu.tgz
          echo "$PWD" >> $GITHUB_PATH
>>>>>>> 5acb538e
      - run: cargo build --verbose
      - run: cargo nextest run --profile ci --workspace
      - name: Upload test results to Codecov
        if: ${{ !cancelled() }}
        uses: codecov/test-results-action@v1
        with:
          token: ${{ secrets.CODECOV_TOKEN }}
          files: target/nextest/ci/junit.xml
  coverage:
    name: Unit tests coverage
    runs-on: ubuntu-latest
    strategy:
      matrix:
        toolchain:
          - stable
          # - beta
          # - nightly
    steps:
      - uses: actions/checkout@v4
      - run: rustup update ${{ matrix.toolchain }} && rustup default ${{ matrix.toolchain }}
      - name: Install cargo-llvm-cov
        uses: taiki-e/install-action@cargo-llvm-cov
      - uses: Swatinem/rust-cache@v2
        with:
          save-if: ${{ github.ref == 'refs/heads/main' }}
<<<<<<< HEAD
      - run: cargo install risc0-r0vm
=======
      - name: Install r0vm 
        run: | 
          wget https://github.com/risc0/risc0/releases/download/v1.2.0/cargo-risczero-x86_64-unknown-linux-gnu.tgz
          tar xzvf cargo-risczero-x86_64-unknown-linux-gnu.tgz
          echo "$PWD" >> $GITHUB_PATH
>>>>>>> 5acb538e
      - name: Generate code coverage
        run: cargo llvm-cov --workspace --lib --lcov --output-path lcov.info -- --test-threads=1
      - name: Upload coverage to Codecov
        uses: codecov/codecov-action@v3
        with:
          token: ${{ secrets.CODECOV_TOKEN }}
          files: lcov.info
          fail_ci_if_error: true
 
  no_default_features:
    name: Build with no default features 
    runs-on: ubuntu-latest
    strategy:
      matrix:
        toolchain:
          - stable
          # - beta
          # - nightly
    steps:
      - uses: actions/checkout@v4
      - run: rustup update ${{ matrix.toolchain }} && rustup default ${{ matrix.toolchain }}
      - uses: Swatinem/rust-cache@v2
        with:
          save-if: ${{ github.ref == 'refs/heads/main' }}
      - name: Build
        run: cargo build --no-default-features<|MERGE_RESOLUTION|>--- conflicted
+++ resolved
@@ -45,15 +45,11 @@
         with:
           save-if: ${{ github.ref == 'refs/heads/main' }}
 
-<<<<<<< HEAD
-      - run: cargo install risc0-r0vm
-=======
       - name: Install r0vm 
         run: | 
           wget https://github.com/risc0/risc0/releases/download/v1.2.0/cargo-risczero-x86_64-unknown-linux-gnu.tgz
           tar xzvf cargo-risczero-x86_64-unknown-linux-gnu.tgz
           echo "$PWD" >> $GITHUB_PATH
->>>>>>> 5acb538e
       - run: cargo build --verbose
       - run: cargo nextest run --profile ci --workspace
       - name: Upload test results to Codecov
@@ -79,15 +75,11 @@
       - uses: Swatinem/rust-cache@v2
         with:
           save-if: ${{ github.ref == 'refs/heads/main' }}
-<<<<<<< HEAD
-      - run: cargo install risc0-r0vm
-=======
       - name: Install r0vm 
         run: | 
           wget https://github.com/risc0/risc0/releases/download/v1.2.0/cargo-risczero-x86_64-unknown-linux-gnu.tgz
           tar xzvf cargo-risczero-x86_64-unknown-linux-gnu.tgz
           echo "$PWD" >> $GITHUB_PATH
->>>>>>> 5acb538e
       - name: Generate code coverage
         run: cargo llvm-cov --workspace --lib --lcov --output-path lcov.info -- --test-threads=1
       - name: Upload coverage to Codecov
