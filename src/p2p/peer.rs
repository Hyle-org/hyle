--- conflicted
+++ resolved
@@ -204,10 +204,6 @@
                                     warn!("Peer did not respond to last 5 pings. Disconnecting.");
                                     return Ok(())
                                 }
-<<<<<<< HEAD
-                                send_net_message(&mut self.stream, HandshakeNetMessage::Ping.into()).await
-=======
->>>>>>> 04857920
                             }
                             debug!("ping");
                             send_net_message(&mut self.stream, HandshakeNetMessage::Ping.into()).await
