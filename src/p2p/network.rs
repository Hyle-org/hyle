<<<<<<< HEAD
use crate::{consensus::ConsensusProposal, model::Transaction};
=======
use crate::{consensus::ConsensusNetMessage, mempool::MempoolNetMessage};
>>>>>>> a4422174
use bincode::{Decode, Encode};
use serde::{Deserialize, Serialize};

#[derive(Debug, Serialize, Deserialize, Clone, Encode, Decode)]
pub struct Version {
    pub id: u16,
}

#[derive(Debug, Clone, Serialize, Deserialize)]
pub enum OutboundMessage {
    SendMessage { peer_id: u64, msg: NetMessage },
    BroadcastMessage(NetMessage),
}

impl OutboundMessage {
    pub fn broadcast<T: Into<NetMessage>>(msg: T) -> Self {
        OutboundMessage::BroadcastMessage(msg.into())
    }
    pub fn send<T: Into<NetMessage>>(peer_id: u64, msg: T) -> Self {
        OutboundMessage::SendMessage {
            peer_id,
            msg: msg.into(),
        }
    }
}

#[derive(Debug, Serialize, Deserialize, Clone, Encode, Decode)]
pub enum NetMessage {
    HandshakeMessage(HandshakeNetMessage),
    MempoolMessage(MempoolNetMessage),
    ConsensusMessage(ConsensusNetMessage),
}

#[derive(Debug, Serialize, Deserialize, Clone, Encode, Decode)]
pub enum HandshakeNetMessage {
    Version(Version),
    Verack,
    Ping,
    Pong,
}

<<<<<<< HEAD
#[derive(Debug, Serialize, Deserialize, Clone, Encode, Decode)]
pub enum MempoolNetMessage {
    NewTx(Transaction),
}

#[derive(Debug, Serialize, Deserialize, Clone, Encode, Decode)]
pub enum ConsensusNetMessage {
    Prepare(ConsensusProposal),
    PrepareVote(bool), // FIXME: set correct type
    Confirm(u64),      // FIXME: set correct type (*Prepare* Quorum Certificate)
    ConfirmAck,
    Commit(u64), // FIXME: set correct type (*Commit* Quorum Certificate)
}

=======
>>>>>>> a4422174
impl From<HandshakeNetMessage> for NetMessage {
    fn from(msg: HandshakeNetMessage) -> Self {
        NetMessage::HandshakeMessage(msg)
    }
}

impl From<MempoolNetMessage> for NetMessage {
    fn from(msg: MempoolNetMessage) -> Self {
        NetMessage::MempoolMessage(msg)
    }
}

impl From<ConsensusNetMessage> for NetMessage {
    fn from(msg: ConsensusNetMessage) -> Self {
        NetMessage::ConsensusMessage(msg)
    }
}

impl NetMessage {
    pub fn to_binary(&self) -> Vec<u8> {
        bincode::encode_to_vec(self, bincode::config::standard())
            .expect("Could not serialize NetMessage")
    }
}<|MERGE_RESOLUTION|>--- conflicted
+++ resolved
@@ -1,8 +1,4 @@
-<<<<<<< HEAD
-use crate::{consensus::ConsensusProposal, model::Transaction};
-=======
 use crate::{consensus::ConsensusNetMessage, mempool::MempoolNetMessage};
->>>>>>> a4422174
 use bincode::{Decode, Encode};
 use serde::{Deserialize, Serialize};
 
@@ -44,23 +40,6 @@
     Pong,
 }
 
-<<<<<<< HEAD
-#[derive(Debug, Serialize, Deserialize, Clone, Encode, Decode)]
-pub enum MempoolNetMessage {
-    NewTx(Transaction),
-}
-
-#[derive(Debug, Serialize, Deserialize, Clone, Encode, Decode)]
-pub enum ConsensusNetMessage {
-    Prepare(ConsensusProposal),
-    PrepareVote(bool), // FIXME: set correct type
-    Confirm(u64),      // FIXME: set correct type (*Prepare* Quorum Certificate)
-    ConfirmAck,
-    Commit(u64), // FIXME: set correct type (*Commit* Quorum Certificate)
-}
-
-=======
->>>>>>> a4422174
 impl From<HandshakeNetMessage> for NetMessage {
     fn from(msg: HandshakeNetMessage) -> Self {
         NetMessage::HandshakeMessage(msg)
