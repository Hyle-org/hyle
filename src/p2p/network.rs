--- conflicted
+++ resolved
@@ -1,11 +1,5 @@
-<<<<<<< HEAD
-use std::fmt;
-
+use crate::bus::BusMessage;
 use crate::validator_registry::{ValidatorId, ValidatorPublicKey, ValidatorRegistryNetMessage};
-=======
-use crate::bus::BusMessage;
-use crate::validator_registry::{ValidatorId, ValidatorRegistryNetMessage};
->>>>>>> 75215a79
 use crate::{consensus::ConsensusNetMessage, mempool::MempoolNetMessage};
 use bincode::{Decode, Encode};
 use serde::{Deserialize, Serialize};
@@ -48,6 +42,10 @@
             .finish()
     }
 }
+
+impl<T> BusMessage for SignedWithId<T> where T: Encode + BusMessage {}
+impl<T> BusMessage for SignedWithKey<T> where T: Encode + BusMessage {}
+
 pub type SignedWithId<T> = Signed<T, ValidatorId>;
 pub type SignedWithKey<T> = Signed<T, ValidatorPublicKey>;
 
@@ -70,8 +68,6 @@
         }
     }
 }
-
-impl<T> BusMessage for Signed<T> where T: Encode + BusMessage {}
 
 #[derive(Debug, Serialize, Deserialize, Clone, Encode, Decode)]
 pub enum NetMessage {
