--- conflicted
+++ resolved
@@ -443,72 +443,38 @@
 
         // Receive the two DPs.
 
-<<<<<<< HEAD
-        ctx.mempool.on_sync_reply(
-            &ctx.validator_pubkey().clone(),
-            LaneEntryMetadata {
-                parent_data_proposal_hash: dp1.parent_data_proposal_hash.clone(),
-                cumul_size: dp1_size,
-                signatures: vec![ctx
-                    .mempool
-                    .crypto
-                    .sign((dp1_hash, dp1_size))
-                    .expect("should sign")],
-            },
-            dp1.clone(),
-        ).await?;
-=======
         ctx.mempool
             .on_sync_reply(
                 &ctx.validator_pubkey().clone(),
-                vec![(
-                    LaneEntryMetadata {
-                        parent_data_proposal_hash: dp1.parent_data_proposal_hash.clone(),
-                        cumul_size: dp1_size,
-                        signatures: vec![ctx
-                            .mempool
-                            .crypto
-                            .sign((dp1_hash, dp1_size))
-                            .expect("should sign")],
-                    },
-                    dp1.clone(),
-                )],
+                LaneEntryMetadata {
+                    parent_data_proposal_hash: dp1.parent_data_proposal_hash.clone(),
+                    cumul_size: dp1_size,
+                    signatures: vec![ctx
+                        .mempool
+                        .crypto
+                        .sign((dp1_hash, dp1_size))
+                        .expect("should sign")],
+                },
+                dp1.clone(),
             )
             .await?;
->>>>>>> 31f01bb2
 
         // We don't have the data so we still don't send anything.
         ctx.mempool_event_receiver
             .try_recv()
             .expect_err("Should not build signed block");
 
-<<<<<<< HEAD
-        ctx.mempool.on_sync_reply(
-            &crypto2.validator_pubkey().clone(),
-            LaneEntryMetadata {
-                parent_data_proposal_hash: dp1b.parent_data_proposal_hash.clone(),
-                cumul_size: dp1b_size,
-                signatures: vec![crypto2.sign((dp1b_hash, dp1b_size)).expect("should sign")],
-            },
-            dp1b.clone(),
-        ).await?;
-=======
         ctx.mempool
             .on_sync_reply(
                 &crypto2.validator_pubkey().clone(),
-                vec![(
-                    LaneEntryMetadata {
-                        parent_data_proposal_hash: dp1b.parent_data_proposal_hash.clone(),
-                        cumul_size: dp1b_size,
-                        signatures: vec![crypto2
-                            .sign((dp1b_hash, dp1b_size))
-                            .expect("should sign")],
-                    },
-                    dp1b.clone(),
-                )],
+                LaneEntryMetadata {
+                    parent_data_proposal_hash: dp1b.parent_data_proposal_hash.clone(),
+                    cumul_size: dp1b_size,
+                    signatures: vec![crypto2.sign((dp1b_hash, dp1b_size)).expect("should sign")],
+                },
+                dp1b.clone(),
             )
             .await?;
->>>>>>> 31f01bb2
 
         assert_chanmsg_matches!(
             ctx.mempool_event_receiver,
