use anyhow::{Context, Result};
use axum_otel_metrics::HttpMetricsLayerBuilder;
use clap::Parser;
use hyle::{
    bus::SharedMessageBus,
    consensus::Consensus,
    history::History,
    mempool::Mempool,
    model::RunContext,
    node_state::NodeState,
    p2p::P2P,
    rest::{RestApi, RestApiRunContext},
    tools::mock_workflow::MockWorkflowHandler,
    utils::{
        conf,
        crypto::BlstCrypto,
        modules::{Module, ModulesHandler},
    },
    validator_registry::ValidatorRegistry,
};
use std::sync::Arc;
use tracing::{debug, error, info, level_filters::LevelFilter};
use tracing_subscriber::{prelude::*, EnvFilter};

#[derive(Parser, Debug)]
#[command(version, about, long_about = None)]
pub struct Args {
    #[arg(short, long, action = clap::ArgAction::SetTrue)]
    pub client: Option<bool>,

    #[arg(long, default_value =  None)]
    pub data_directory: Option<String>,

    #[arg(long, default_value = "master.ron")]
    pub config_file: String,
}

/// Setup tracing - stdout and tokio-console subscriber
/// stdout defaults to INFO & sled to INFO even if RUST_LOG is set to e.g. debug (unless it contains "sled")
fn setup_tracing() -> Result<()> {
    let mut filter = EnvFilter::builder()
        .with_default_directive(LevelFilter::INFO.into())
        .from_env()?;

    if let Ok(var) = std::env::var("RUST_LOG") {
        if !var.contains("sled") {
            filter = filter.add_directive("sled=info".parse()?);
        }
        if !var.contains("tower_http") {
            // API request/response debug tracing
            filter = filter.add_directive("tower_http::trace=debug".parse()?);
        }
    }

    tracing_subscriber::registry()
        .with(tracing_subscriber::fmt::layer().with_filter(filter))
        .with(console_subscriber::spawn())
        .init();

    Ok(())
}

#[tokio::main]
async fn main() -> Result<()> {
    setup_tracing()?;

    let args = Args::parse();
    let config = conf::Conf::new_shared(args.config_file, args.data_directory)
        .context("reading config file")?;
    info!("Starting node with config: {:?}", &config);

    debug!("server mode");

    // Init global metrics meter we expose as an endpoint
    let metrics_layer = HttpMetricsLayerBuilder::new()
        .with_service_name(config.id.to_string().clone())
        .build();

    let bus = SharedMessageBus::new();
    let crypto = Arc::new(BlstCrypto::new(config.id.clone())); // TODO load sk from disk instead of random

    std::fs::create_dir_all(&config.data_directory).context("creating data directory")?;

    let validator_registry = ValidatorRegistry::new();

    let ctx = Arc::new(RunContext {
        bus,
        config,
        crypto,
<<<<<<< HEAD
        data_directory,
        validator_registry,
=======
>>>>>>> cc3e0e34
    });

    let history = History::build(&ctx).await?;

    let rest_api_ctx = RestApiRunContext {
        ctx: ctx.clone(),
        metrics_layer,
        history: history.share(),
    };

    let mut handler = ModulesHandler::default();
    handler.build_module::<Mempool>(ctx.clone()).await?;
    handler.build_module::<NodeState>(ctx.clone()).await?;
    handler.build_module::<Consensus>(ctx.clone()).await?;
    handler.build_module::<P2P>(ctx.clone()).await?;
    handler
        .build_module::<MockWorkflowHandler>(ctx.clone())
        .await?;
    handler.build_module::<RestApi>(rest_api_ctx).await?;

    handler.add_module(history, ctx.clone())?;

    if let Err(e) = handler.start_modules().await {
        error!("Error in module handler: {}", e)
    }

    Ok(())
}<|MERGE_RESOLUTION|>--- conflicted
+++ resolved
@@ -87,11 +87,7 @@
         bus,
         config,
         crypto,
-<<<<<<< HEAD
-        data_directory,
         validator_registry,
-=======
->>>>>>> cc3e0e34
     });
 
     let history = History::build(&ctx).await?;
