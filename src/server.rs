use crate::config::Config;
use crate::ctx::{Ctx, CtxCommand};
use crate::model::Transaction;
use anyhow::{Context, Ok, Result};
use axum::routing::get;
use axum::Router;
use tokio::io::AsyncReadExt;
use tokio::net::TcpListener;
use tokio::sync::mpsc;
use tokio::time::{sleep, Duration};
use tracing::info;

<<<<<<< HEAD
pub async fn server(addr: &str, config: &Config) -> Result<()> {
=======
use crate::rest_endpoints;

pub async fn rpc_server(addr: &str) -> Result<()> {
>>>>>>> 50ffd5c7
    let listener = TcpListener::bind(addr).await?;
    info!("rpc listening on {}", addr);

    let (tx, rx) = mpsc::channel::<CtxCommand>(100);

    tokio::spawn(async move {
        let mut ctx = Ctx::load_from_disk();
        ctx.start(rx).await
    });

    let tx1 = tx.clone();
    let interval = config.storage.interval;

    tokio::spawn(async move {
        loop {
            sleep(Duration::from_secs(interval)).await;

            tx1.send(CtxCommand::SaveOnDisk)
                .await
                .expect("Cannot send message over channel");
        }
    });

    loop {
        let (mut socket, _) = listener.accept().await?;
        let tx2 = tx.clone();

        tokio::spawn(async move {
            let mut buf = vec![0; 1024];

            loop {
                let n = socket
                    .read(&mut buf)
                    .await
                    .context("reading from socket")
                    .unwrap();
                if n == 0 {
                    info!("houston ?");
                    return;
                }
                let d = std::str::from_utf8(&buf[0..n]).unwrap();
                tx2.send(CtxCommand::AddTransaction(Transaction {
                    inner: d.to_string(),
                }))
                .await
                .unwrap();
            }
        });
    }
}

pub async fn rest_server(addr: &str) -> Result<()> {
    info!("rest listening on {}", addr);
    let app = Router::new()
        .route("/getTransaction", get(rest_endpoints::get_transaction))
        .route("/getBlock", get(rest_endpoints::get_block));

    let listener = tokio::net::TcpListener::bind(&addr).await.unwrap();
    axum::serve(listener, app).await.unwrap();
    return Ok(());
}<|MERGE_RESOLUTION|>--- conflicted
+++ resolved
@@ -10,13 +10,9 @@
 use tokio::time::{sleep, Duration};
 use tracing::info;
 
-<<<<<<< HEAD
-pub async fn server(addr: &str, config: &Config) -> Result<()> {
-=======
 use crate::rest_endpoints;
 
-pub async fn rpc_server(addr: &str) -> Result<()> {
->>>>>>> 50ffd5c7
+pub async fn rpc_server(addr: &str, config: &Config) -> Result<()> {
     let listener = TcpListener::bind(addr).await?;
     info!("rpc listening on {}", addr);
 
