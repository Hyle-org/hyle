--- conflicted
+++ resolved
@@ -19,10 +19,7 @@
 use crate::{
     bus::SharedMessageBus,
     utils::{conf::SharedConf, crypto::SharedBlstCrypto},
-<<<<<<< HEAD
     validator_registry::ValidatorRegistry,
-=======
->>>>>>> cc3e0e34
 };
 
 #[derive(Default, Clone, Eq, PartialEq, Hash, Encode, Decode)]
@@ -378,11 +375,7 @@
     pub config: SharedConf,
     pub bus: SharedMessageBus,
     pub crypto: SharedBlstCrypto,
-<<<<<<< HEAD
-    pub data_directory: PathBuf,
     pub validator_registry: ValidatorRegistry,
-=======
->>>>>>> cc3e0e34
 }
 pub type SharedRunContext = Arc<RunContext>;
 
