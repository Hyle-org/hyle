--- conflicted
+++ resolved
@@ -11,15 +11,11 @@
 use serde::{Deserialize, Serialize};
 use tracing::{debug, info, warn};
 
-<<<<<<< HEAD
 use crate::{
     bus::BusMessage,
     p2p::network::SignedWithId,
-    utils::{crypto::BlstCrypto, serde::arc_rwlock_serde, vec_utils::SequenceOption},
+    utils::{crypto::BlstCrypto, serde::arc_rwlock_serde},
 };
-=======
-use crate::{bus::BusMessage, p2p::network::SignedWithId, utils::crypto::BlstCrypto};
->>>>>>> e652ab28
 
 #[derive(Serialize, Deserialize, Clone, Encode, Decode, Default, Eq, PartialEq, Hash)]
 pub struct ValidatorPublicKey(pub Vec<u8>);
@@ -80,14 +76,17 @@
     }
 
     pub fn get_validators_count(&self) -> usize {
-        self.validators.keys().len()
+        self.inner.read().unwrap().validators.keys().len()
     }
 
     pub fn get_pub_keys_from_id(&self, validators_id: Vec<ValidatorId>) -> Vec<ValidatorPublicKey> {
         validators_id
             .into_iter()
             .filter_map(|id| {
-                self.validators
+                self.inner
+                    .read()
+                    .unwrap()
+                    .validators
                     .get(&id)
                     .map(|validator| validator.pub_key.clone())
             })
@@ -114,14 +113,9 @@
         let validators = msg
             .validators
             .iter()
-<<<<<<< HEAD
             .map(|v| s.get(v))
-            .collect::<Vec<Option<_>>>()
-            .sequence();
-=======
-            .map(|v| self.validators.get(v))
             .collect::<Option<Vec<_>>>();
->>>>>>> e652ab28
+
         match validators {
             Some(vec) => {
                 let vec = vec
