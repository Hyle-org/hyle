--- conflicted
+++ resolved
@@ -9,12 +9,8 @@
     handle_messages,
     mempool::storage::{Car, CarProposal, InMemoryStorage},
     model::{Hashable, SharedRunContext, Transaction, TransactionData, ValidatorPublicKey},
-<<<<<<< HEAD
-    p2p::network::{OutboundMessage, SignedWithKey},
+    p2p::network::{OutboundMessage, PeerEvent, SignedWithKey},
     prover::ProverEvent,
-=======
-    p2p::network::{OutboundMessage, PeerEvent, SignedWithKey},
->>>>>>> 540d496a
     rest::endpoints::RestApiMessage,
     utils::{
         crypto::{BlstCrypto, SharedBlstCrypto},
@@ -43,11 +39,8 @@
     receiver(SignedWithKey<MempoolNetMessage>),
     receiver(RestApiMessage),
     receiver(ConsensusEvent),
-<<<<<<< HEAD
     receiver(ProverEvent),
-=======
     receiver(PeerEvent),
->>>>>>> 540d496a
 }
 }
 
@@ -81,13 +74,9 @@
 
 #[derive(Debug, Clone, Deserialize, Serialize)]
 pub enum MempoolEvent {
-<<<<<<< HEAD
-    NewCut(CutWithTxs),
     NewTx(Transaction),
-=======
     NewCut(Cut),
     CommitBlock(Vec<Transaction>, Vec<ValidatorPublicKey>),
->>>>>>> 540d496a
 }
 impl BusMessage for MempoolEvent {}
 
@@ -130,31 +119,26 @@
                 self.handle_peer_event(cmd)
             }
             listen<SignedWithKey<MempoolNetMessage>> cmd => {
-                self.handle_net_message(cmd).await
+                self.handle_net_message(cmd)
             }
             listen<RestApiMessage> cmd => {
-                self.handle_api_message(cmd).await
+                self.handle_api_message(cmd)
             }
             listen<ConsensusEvent> cmd => {
-<<<<<<< HEAD
                 self.handle_consensus_event(cmd);
             }
             listen<ProverEvent> cmd => {
                 self.handle_prover_event(cmd);
-=======
-                self.handle_consensus_event(cmd).await
->>>>>>> 540d496a
             }
             _ = interval.tick() => {
                 if !(self.genesis && self.is_genesis_leader) {
                     debug!("Time to Cut");
-                    self.time_to_cut().await
+                    self.time_to_cut()
                 }
             }
         }
     }
 
-<<<<<<< HEAD
     fn handle_prover_event(&mut self, event: ProverEvent) {
         match event {
             ProverEvent::NewTx(tx) => self.on_new_tx(tx),
@@ -162,9 +146,6 @@
     }
 
     fn handle_consensus_event(&mut self, event: ConsensusEvent) {
-=======
-    async fn handle_consensus_event(&mut self, event: ConsensusEvent) {
->>>>>>> 540d496a
         match event {
             ConsensusEvent::CommitCut {
                 cut,
@@ -213,29 +194,27 @@
         }
     }
 
-    async fn handle_net_message(&mut self, msg: SignedWithKey<MempoolNetMessage>) {
+    fn handle_net_message(&mut self, msg: SignedWithKey<MempoolNetMessage>) {
         match BlstCrypto::verify(&msg) {
             Ok(true) => {
                 let validator = msg.validators.first().unwrap();
                 match msg.msg {
                     MempoolNetMessage::NewTx(tx) => self.on_new_tx(tx),
                     MempoolNetMessage::CarProposal(car_proposal) => {
-                        if let Err(e) = self.on_car_proposal(validator, car_proposal).await {
+                        if let Err(e) = self.on_car_proposal(validator, car_proposal) {
                             error!("{:?}", e);
                         }
                     }
                     MempoolNetMessage::CarProposalVote(car_proposal) => {
-                        self.on_proposal_vote(validator, car_proposal).await;
+                        self.on_proposal_vote(validator, car_proposal);
                     }
                     MempoolNetMessage::SyncRequest(car_proposal, last_index) => {
                         self.on_sync_request(validator, car_proposal, last_index)
-                            .await;
                     }
                     MempoolNetMessage::SyncReply(cars) => {
                         if let Err(e) = self
                             // TODO: we don't know who sent the message
                             .on_sync_reply(validator, cars)
-                            .await
                         {
                             error!("{:?}", e);
                         }
@@ -250,7 +229,7 @@
         }
     }
 
-    async fn handle_api_message(&mut self, command: RestApiMessage) {
+    fn handle_api_message(&mut self, command: RestApiMessage) {
         match command {
             RestApiMessage::NewTx(tx) => {
                 self.on_new_tx(tx.clone());
@@ -262,7 +241,7 @@
         }
     }
 
-    async fn on_sync_reply(
+    fn on_sync_reply(
         &mut self,
         validator: &ValidatorPublicKey,
         missing_cars: Vec<Car>,
@@ -280,14 +259,14 @@
 
         let waiting_proposals = self.storage.get_waiting_proposals(validator);
         for wp in waiting_proposals {
-            if let Err(e) = self.on_car_proposal(validator, wp).await {
+            if let Err(e) = self.on_car_proposal(validator, wp) {
                 error!("{:?}", e);
             }
         }
         Ok(())
     }
 
-    async fn on_sync_request(
+    fn on_sync_request(
         &mut self,
         validator: &ValidatorPublicKey,
         car_proposal: CarProposal,
@@ -312,11 +291,7 @@
         }
     }
 
-    async fn on_proposal_vote(
-        &mut self,
-        validator: &ValidatorPublicKey,
-        car_proposal: CarProposal,
-    ) {
+    fn on_proposal_vote(&mut self, validator: &ValidatorPublicKey, car_proposal: CarProposal) {
         debug!("Vote received from validator {}", validator);
         if self
             .storage
@@ -325,7 +300,7 @@
         {
             if self.genesis && self.is_genesis_leader {
                 debug!("Genesis Cut");
-                self.time_to_cut().await;
+                self.time_to_cut();
             }
             debug!("{} Vote from {}", self.storage.id, validator)
         } else {
@@ -333,7 +308,7 @@
         }
     }
 
-    async fn on_car_proposal(
+    fn on_car_proposal(
         &mut self,
         validator: &ValidatorPublicKey,
         car_proposal: CarProposal,
@@ -378,7 +353,7 @@
         }
     }
 
-    async fn time_to_cut(&mut self) {
+    fn time_to_cut(&mut self) {
         if let Some(cut) = self.storage.try_new_cut(&self.validators) {
             let poa = self.storage.tip_poa();
             self.try_car_proposal(poa);
@@ -421,19 +396,16 @@
         }
         debug!("Got new tx {}", tx.hash());
         self.metrics.add_api_tx("blob".to_string());
-<<<<<<< HEAD
         // self.storage.accumulate_tx(tx.clone());
         _ = self
             .bus
-            .send(MempoolEvent::NewTx(tx))
+            .send(MempoolEvent::NewTx(tx.clone()))
             .context("Cannot send message over channel");
-=======
-        self.storage.add_new_tx(tx.clone());
+        self.storage.add_new_tx(tx);
         if self.storage.genesis() && self.storage.pending_txs.len() >= 2 {
             // Genesis create and broadcast a new Car proposal
             self.try_car_proposal(None);
         }
->>>>>>> 540d496a
         self.metrics
             .snapshot_pending_tx(self.storage.pending_txs.len());
     }
