//! Mempool logic & pending transaction management.

use crate::{
    bus::{command_response::Query, BusClientSender},
    consensus::{CommittedConsensusProposal, ConsensusEvent},
    genesis::GenesisEvent,
    model::*,
    node_state::module::NodeStateEvent,
    p2p::network::{
        HeaderSignableData, HeaderSigner, IntoHeaderSignableData, MsgWithHeader, OutboundMessage,
    },
    utils::{
        conf::{P2pMode, SharedConf},
        serialize::arc_rwlock_borsh,
    },
};
use anyhow::{bail, Context, Result};
use api::RestApiMessage;
use block_construction::BlockUnderConstruction;
use borsh::{BorshDeserialize, BorshSerialize};
use client_sdk::tcp_client::TcpServerMessage;
use futures::StreamExt;
use hyle_contract_sdk::{ContractName, ProgramId, Verifier};
use hyle_crypto::SharedBlstCrypto;
use hyle_modules::{
    bus::SharedMessageBus, log_error, log_warn, module_bus_client, module_handle_messages,
    modules::Module,
};
use hyle_net::ordered_join_set::OrderedJoinSet;
use metrics::MempoolMetrics;
use serde::{Deserialize, Serialize};
use staking::state::Staking;
use std::{
    collections::{BTreeMap, HashMap, HashSet, VecDeque},
    fmt::Display,
    ops::{Deref, DerefMut},
    path::PathBuf,
    sync::Arc,
    time::Duration,
};
use storage::{LaneEntryMetadata, Storage};
use tokio::task::JoinSet;
use verify_tx::DataProposalVerdict;
// Pick one of the two implementations
// use storage_memory::LanesStorage;
use storage_fjall::LanesStorage;
use strum_macros::IntoStaticStr;
use tracing::{debug, info, trace, warn};

pub mod api;
pub mod block_construction;
pub mod metrics;
pub mod own_lane;
pub mod storage;
pub mod storage_fjall;
pub mod storage_memory;
pub mod verifiers;
pub mod verify_tx;

#[derive(Debug, Clone)]
pub struct QueryNewCut(pub Staking);

#[derive(Debug, Default, Clone, BorshSerialize, BorshDeserialize)]
pub struct KnownContracts(pub HashMap<ContractName, (Verifier, ProgramId)>);

impl KnownContracts {
    #[inline(always)]
    fn register_contract(
        &mut self,
        contract_name: &ContractName,
        verifier: &Verifier,
        program_id: &ProgramId,
    ) {
        debug!("🏊📝 Registering contract in mempool {:?}", contract_name);
        self.0.insert(
            contract_name.clone(),
            (verifier.clone(), program_id.clone()),
        );
    }
}

module_bus_client! {
struct MempoolBusClient {
    sender(OutboundMessage),
    sender(MempoolBlockEvent),
    sender(MempoolStatusEvent),
    receiver(MsgWithHeader<MempoolNetMessage>),
    receiver(RestApiMessage),
    receiver(TcpServerMessage),
    receiver(ConsensusEvent),
    receiver(GenesisEvent),
    receiver(NodeStateEvent),
    receiver(Query<QueryNewCut, Cut>),
}
}

type UnaggregatedPoDA = Vec<ValidatorDAG>;

#[derive(Default, BorshSerialize, BorshDeserialize)]
pub struct MempoolStore {
    // own_lane.rs
    // TODO: implement serialization, probably with a custom future that yields the unmodified Tx
    // on cancellation
    #[borsh(skip)]
    processing_txs: OrderedJoinSet<Result<Transaction>>,
    waiting_dissemination_txs: Vec<Transaction>,
    #[borsh(skip)]
    own_data_proposal_in_preparation: JoinSet<(DataProposalHash, DataProposal)>,
    buffered_proposals: BTreeMap<LaneId, Vec<DataProposal>>,
    buffered_podas: BTreeMap<LaneId, BTreeMap<DataProposalHash, Vec<UnaggregatedPoDA>>>,

    // verify_tx.rs
    #[borsh(skip)]
    processing_dps: OrderedJoinSet<Result<ProcessedDPEvent>>,
    #[borsh(skip)]
    cached_dp_votes: HashMap<(LaneId, DataProposalHash), DataProposalVerdict>,

    // Dedicated thread pool for data proposal and tx hashing
    #[borsh(skip)]
    long_tasks_runtime: LongTasksRuntime,

    // block_construction.rs
    blocks_under_contruction: VecDeque<BlockUnderConstruction>,
    #[borsh(skip)]
    buc_build_start_height: Option<u64>,

    // Common
    last_ccp: Option<CommittedConsensusProposal>,
    staking: Staking,
    #[borsh(
        serialize_with = "arc_rwlock_borsh::serialize",
        deserialize_with = "arc_rwlock_borsh::deserialize"
    )]
    known_contracts: Arc<std::sync::RwLock<KnownContracts>>,
}

pub struct LongTasksRuntime(std::mem::ManuallyDrop<tokio::runtime::Runtime>);
impl Default for LongTasksRuntime {
    fn default() -> Self {
        Self(std::mem::ManuallyDrop::new(
            #[allow(clippy::expect_used, reason = "Fails at startup, is OK")]
            tokio::runtime::Builder::new_multi_thread()
                // Limit the number of threads arbitrarily to lower the maximal impact on the whole node
                .worker_threads(3)
                .thread_name("mempool-hashing")
                .build()
                .expect("Failed to create hashing runtime"),
        ))
    }
}

impl Drop for LongTasksRuntime {
    fn drop(&mut self) {
        // Shut down the hashing runtime.
        // TODO: serialize?
        // Safety: We'll manually drop the runtime below and it won't be double-dropped as we use ManuallyDrop.
        let rt = unsafe { std::mem::ManuallyDrop::take(&mut self.0) };
        // This has to be done outside the current runtime.
        tokio::task::spawn_blocking(move || {
            #[cfg(test)]
            rt.shutdown_timeout(Duration::from_millis(10));
            #[cfg(not(test))]
            rt.shutdown_timeout(Duration::from_secs(10));
        });
    }
}

impl Deref for LongTasksRuntime {
    type Target = tokio::runtime::Runtime;

    fn deref(&self) -> &Self::Target {
        &self.0
    }
}

impl DerefMut for LongTasksRuntime {
    fn deref_mut(&mut self) -> &mut Self::Target {
        &mut self.0
    }
}

pub struct Mempool {
    bus: MempoolBusClient,
    file: Option<PathBuf>,
    conf: SharedConf,
    crypto: SharedBlstCrypto,
    metrics: MempoolMetrics,
    lanes: LanesStorage,
    inner: MempoolStore,
}

impl Deref for Mempool {
    type Target = MempoolStore;

    fn deref(&self) -> &Self::Target {
        &self.inner
    }
}

impl DerefMut for Mempool {
    fn deref_mut(&mut self) -> &mut Self::Target {
        &mut self.inner
    }
}

#[derive(
    Debug,
    Serialize,
    Deserialize,
    Clone,
    BorshSerialize,
    BorshDeserialize,
    Eq,
    PartialEq,
    IntoStaticStr,
)]
pub enum MempoolNetMessage {
    DataProposal(DataProposalHash, DataProposal),
    DataVote(ValidatorDAG),
    PoDAUpdate(DataProposalHash, Vec<ValidatorDAG>),
    SyncRequest(Option<DataProposalHash>, Option<DataProposalHash>),
    SyncReply(Vec<(LaneEntryMetadata, DataProposal)>),
}

/// Validator Data Availability Guarantee
/// This is a signed message that contains the hash of the data proposal and the size of the lane (DP included)
/// It acts as proof the validator committed to making this DP available.
pub type ValidatorDAG = SignedByValidator<(DataProposalHash, LaneBytesSize)>;

impl Display for MempoolNetMessage {
    fn fmt(&self, f: &mut std::fmt::Formatter<'_>) -> std::fmt::Result {
        let enum_variant: &'static str = self.into();
        write!(f, "{}", enum_variant)
    }
}

impl IntoHeaderSignableData for MempoolNetMessage {
    fn to_header_signable_data(&self) -> HeaderSignableData {
        match self {
            // We get away with only signing the hash - verification must check the hash is correct
            MempoolNetMessage::DataProposal(hash, _) => {
                HeaderSignableData(hash.0.clone().into_bytes())
            }
            MempoolNetMessage::DataVote(vdag) => {
                HeaderSignableData(borsh::to_vec(&vdag.msg).unwrap_or_default())
            }
            MempoolNetMessage::PoDAUpdate(_, vdags) => {
                HeaderSignableData(borsh::to_vec(&vdags).unwrap_or_default())
            }
            MempoolNetMessage::SyncRequest(from, to) => HeaderSignableData(
                [from.clone(), to.clone()]
                    .map(|h| h.unwrap_or_default().0.into_bytes())
                    .concat(),
            ),
            MempoolNetMessage::SyncReply(entries) => {
                let mut hash = vec![];
                for (metadata, data_proposal) in entries.iter() {
                    hash.push(borsh::to_vec(&metadata).unwrap_or_default());
                    hash.push(data_proposal.hashed().0.into_bytes());
                }
                HeaderSignableData(hash.concat())
            }
        }
    }
}

#[derive(Debug, Clone, Deserialize, Serialize)]
pub enum ProcessedDPEvent {
    OnHashedDataProposal((LaneId, DataProposal)),
    OnProcessedDataProposal((LaneId, DataProposalVerdict, DataProposal)),
}

impl Module for Mempool {
    type Context = SharedRunContext;

    async fn build(bus: SharedMessageBus, ctx: Self::Context) -> Result<Self> {
        let metrics = MempoolMetrics::global(ctx.config.id.clone());
        let api = api::api(&bus, &ctx.api).await;
        if let Ok(mut guard) = ctx.api.router.lock() {
            if let Some(router) = guard.take() {
                guard.replace(router.nest("/v1/", api));
            }
        }
        let bus = MempoolBusClient::new_from_bus(bus.new_handle()).await;

        let attributes = Self::load_from_disk::<MempoolStore>(
            ctx.config.data_directory.join("mempool.bin").as_path(),
        )
        .unwrap_or_default();

        let lanes_tip =
            Self::load_from_disk::<BTreeMap<LaneId, (DataProposalHash, LaneBytesSize)>>(
                ctx.config
                    .data_directory
                    .join("mempool_lanes_tip.bin")
                    .as_path(),
            )
            .unwrap_or_default();

        // Register the Hyle contract to be able to handle registrations.
        #[allow(clippy::expect_used, reason = "not held across await")]
        attributes
            .known_contracts
            .write()
            .expect("logic issue")
            .0
            .entry("hyle".into())
            .or_insert_with(|| (Verifier("hyle".to_owned()), ProgramId(vec![])));

        Ok(Mempool {
            bus,
            file: Some(ctx.config.data_directory.clone()),
            conf: ctx.config.clone(),
            metrics,
            crypto: Arc::clone(&ctx.crypto),
            lanes: LanesStorage::new(&ctx.config.data_directory, lanes_tip)?,
            inner: attributes,
        })
    }

    fn run(&mut self) -> impl futures::Future<Output = Result<()>> + Send {
        self.start()
    }
}

impl Mempool {
    /// start starts the mempool server.
    pub async fn start(&mut self) -> Result<()> {
        let tick_interval = std::cmp::min(
            self.conf.consensus.slot_duration / 2,
            Duration::from_millis(500),
        );
        let mut new_dp_timer = tokio::time::interval(tick_interval);
        // We always disseminate new data proposals, so we can run the re-dissemination timer
        // infrequently, as it will only be useful if we had a network issue that lead
        // to a PoDA not being created.
        let mut disseminate_timer = tokio::time::interval(Duration::from_secs(15));
        new_dp_timer.set_missed_tick_behavior(tokio::time::MissedTickBehavior::Delay);
        disseminate_timer.set_missed_tick_behavior(tokio::time::MissedTickBehavior::Delay);

        // TODO: Recompute optimistic node_state for contract registrations.
        module_handle_messages! {
            on_bus self.bus,
            delay_shutdown_until {
                // TODO: serialize these somehow?
                self.processing_dps.is_empty() && self.processing_txs.is_empty() && self.own_data_proposal_in_preparation.is_empty()
            },
            listen<MsgWithHeader<MempoolNetMessage>> cmd => {
                let _ = log_error!(self.handle_net_message(cmd).await, "Handling MempoolNetMessage in Mempool");
            }
            listen<RestApiMessage> cmd => {
                let _ = log_error!(self.handle_api_message(cmd), "Handling API Message in Mempool");
            }
            listen<TcpServerMessage> cmd => {
                let _ = log_error!(self.handle_tcp_server_message(cmd), "Handling TCP Server message in Mempool");
            }
            listen<ConsensusEvent> cmd => {
                let _ = log_error!(self.handle_consensus_event(cmd).await, "Handling ConsensusEvent in Mempool");
            }
            listen<NodeStateEvent> cmd => {
                let NodeStateEvent::NewBlock(block) = cmd;
                // In this p2p mode we don't receive consensus events so we must update manually.
                if self.conf.p2p.mode == P2pMode::LaneManager {
                    if let Err(e) = self.staking.process_block(block.as_ref()) {
                        tracing::error!("Error processing block in mempool: {:?}", e);
                    }
                }
                for (_, contract) in block.registered_contracts {
                    self.handle_contract_registration(contract);
                }
            }
            command_response<QueryNewCut, Cut> staking => {
                self.handle_querynewcut(staking)
            }
            Some(event) = self.inner.processing_dps.join_next() => {
                if let Ok(event) = log_error!(event, "Processing DPs from JoinSet") {
                    if let Ok(event) = log_error!(event, "Error in running task") {
                        let _ = log_error!(self.handle_internal_event(event),
                            "Handling InternalMempoolEvent in Mempool");
                    }
                }
            }
            // own_lane.rs code below
            Some(Ok(tx)) = self.inner.processing_txs.join_next() => {
                match tx {
                    Ok(tx) => {
                        let _ = log_error!(self.on_new_tx(tx), "Handling tx in Mempool");
                    }
                    Err(e) => {
                        warn!("Error processing tx: {:?}", e);
                    }
                }
            }
            Some(own_dp) = self.inner.own_data_proposal_in_preparation.join_next() => {
                // Fatal here, if we loose the dp in the join next error, it's lost
                if let Ok((own_dp_hash, own_dp)) = log_error!(own_dp, "Getting result for data proposal preparation from joinset"){
                    _ = log_error!(self.resume_new_data_proposal(own_dp, own_dp_hash).await, "Resuming own data proposal creation");
                    disseminate_timer.reset();
                }
            }
            _ = new_dp_timer.tick() => {
                _  = log_error!(self.prepare_new_data_proposal(), "Try preparing a new data proposal on tick");
            }
            _ = disseminate_timer.tick() => {
                if let Ok(true) = log_error!(self.disseminate_data_proposals(None).await, "Disseminate data proposals on tick") {
                    disseminate_timer.reset();
                }
            }
        };

        if let Some(file) = &self.file {
            if let Err(e) = Self::save_on_disk(file.join("mempool.bin").as_path(), &self.inner) {
                warn!("Failed to save mempool storage on disk: {}", e);
            }
            if let Err(e) = Self::save_on_disk(
                file.join("mempool_lanes_tip.bin").as_path(),
                &self.lanes.lanes_tip,
            ) {
                warn!("Failed to save mempool storage on disk: {}", e);
            }
        }

        Ok(())
    }

    fn handle_contract_registration(&mut self, effect: RegisterContractEffect) {
        #[allow(clippy::expect_used, reason = "not held across await")]
        let mut known_contracts = self.known_contracts.write().expect("logic issue");
        known_contracts.register_contract(
            &effect.contract_name,
            &effect.verifier,
            &effect.program_id,
        );
    }

    // Optimistically parse Hyle tx blobs
    fn handle_hyle_contract_registration(&mut self, blob_tx: &BlobTransaction) {
        #[allow(clippy::expect_used, reason = "not held across await")]
        let mut known_contracts = self.known_contracts.write().expect("logic issue");
        blob_tx.blobs.iter().for_each(|blob| {
            if blob.contract_name.0 != "hyle" {
                return;
            }
            if let Ok(tx) =
                StructuredBlobData::<RegisterContractAction>::try_from(blob.data.clone())
            {
                let tx = tx.parameters;
                known_contracts.register_contract(&tx.contract_name, &tx.verifier, &tx.program_id);
            }
        });
    }

    /// Creates a cut with local material on QueryNewCut message reception (from consensus)
    fn handle_querynewcut(&mut self, staking: &mut QueryNewCut) -> Result<Cut> {
        self.metrics.query_new_cut(staking);
        let previous_cut = self
            .last_ccp
            .as_ref()
            .map(|ccp| ccp.consensus_proposal.cut.clone())
            .unwrap_or_default();

        // For each lane, we get the last CAR and put it in the cut
        let mut cut: Cut = vec![];
        for lane_id in self.lanes.get_lane_ids() {
            let previous_entry = previous_cut
                .iter()
                .find(|(lane_id_, _, _, _)| lane_id_ == lane_id);
            if let Some((dp_hash, cumul_size, poda)) =
                self.lanes
                    .get_latest_car(lane_id, &staking.0, previous_entry)?
            {
                cut.push((lane_id.clone(), dp_hash, cumul_size, poda));
            } else if let Some(lane) = previous_entry {
                cut.push(lane.clone());
            }
        }
        Ok(cut)
    }

    fn handle_internal_event(&mut self, event: ProcessedDPEvent) -> Result<()> {
        match event {
            ProcessedDPEvent::OnHashedDataProposal((lane_id, data_proposal)) => self
                .on_hashed_data_proposal(&lane_id, data_proposal)
                .context("Hashing data proposal"),
            ProcessedDPEvent::OnProcessedDataProposal((lane_id, verdict, data_proposal)) => self
                .on_processed_data_proposal(lane_id, verdict, data_proposal)
                .context("Processing data proposal"),
        }
    }

    async fn handle_consensus_event(&mut self, event: ConsensusEvent) -> Result<()> {
        match event {
            ConsensusEvent::CommitConsensusProposal(cpp) => {
                debug!(
                    "✂️ Received CommittedConsensusProposal (slot {}, {:?} cut)",
                    cpp.consensus_proposal.slot, cpp.consensus_proposal.cut
                );

                self.staking = cpp.staking.clone();

                let cut = cpp.consensus_proposal.cut.clone();
                let previous_cut = self
                    .last_ccp
                    .as_ref()
                    .map(|ccp| ccp.consensus_proposal.cut.clone());

                self.try_create_block_under_construction(cpp);

                self.try_to_send_full_signed_blocks().await?;

                // Removes all DPs that are not in the new cut, updates lane tip and sends SyncRequest for missing DPs
                self.clean_and_update_lanes(&cut, &previous_cut)?;

                Ok(())
            }
        }
    }

<<<<<<< HEAD
    async fn handle_net_message(&mut self, msg: MsgWithHeader<MempoolNetMessage>) -> Result<()> {
        // Ignore messages that seem incorrectly timestamped (1h ahead or back)
        if msg.header.msg.timestamp.abs_diff(TimestampMsClock::now().0) > 3_600_000 {
            bail!("Message timestamp too far from current time");
        }
        let result = BlstCrypto::verify(&msg.header)?;
        if !result {
            bail!("Invalid header signature for message {:?}", msg);
        }

        // Verify the message matches the signed data
        if msg.header.msg.hash != msg.msg.to_header_signable_data() {
            bail!("Invalid signed hash for message {:?}", msg);
        }

=======
    fn handle_net_message(&mut self, msg: MsgWithHeader<MempoolNetMessage>) -> Result<()> {
>>>>>>> bdabf111
        let validator = &msg.header.signature.validator;
        // TODO: adapt can_rejoin test to emit a stake tx before turning on the joining node
        // if !self.validators.contains(validator) {
        //     bail!(
        //         "Received {} message from unknown validator {validator}. Only accepting {:?}",
        //         msg.msg,
        //         self.validators
        //     );
        // }

        match msg.msg {
            MempoolNetMessage::DataProposal(data_proposal_hash, data_proposal) => {
                let lane_id = self.get_lane(validator);
                self.on_data_proposal(&lane_id, data_proposal_hash, data_proposal)?;
            }
            MempoolNetMessage::DataVote(vdag) => {
                self.on_data_vote(vdag)?;
            }
            MempoolNetMessage::PoDAUpdate(data_proposal_hash, signatures) => {
                let lane_id = self.get_lane(validator);
                self.on_poda_update(&lane_id, &data_proposal_hash, signatures)?
            }
            MempoolNetMessage::SyncRequest(from_data_proposal_hash, to_data_proposal_hash) => {
                self.on_sync_request(
                    validator,
                    from_data_proposal_hash.as_ref(),
                    to_data_proposal_hash.as_ref(),
                ).await?;
            }
            MempoolNetMessage::SyncReply(missing_entries) => {
                self.on_sync_reply(validator, missing_entries).await?;
            }
        }
        Ok(())
    }

    async fn on_sync_reply(
        &mut self,
        sender_validator: &ValidatorPublicKey,
        missing_entries: Vec<(LaneEntryMetadata, DataProposal)>,
    ) -> Result<()> {
        trace!("SyncReply from validator {sender_validator}");

        // TODO: this isn't necessarily the case - another validator could have sent us data for this lane.
        let lane_id = &LaneId(sender_validator.clone());
        let lane_operator = self.get_lane_operator(lane_id);

        // Ensure all lane entries are signed by the validator.
        if missing_entries.iter().any(|(metadata, data_proposal)| {
            let expected_message = (data_proposal.hashed(), metadata.cumul_size);

            !metadata
                .signatures
                .iter()
                .any(|s| &s.signature.validator == lane_operator && s.msg == expected_message)
        }) {
            bail!(
                "At least one lane entry is missing signature from {}",
                lane_operator
            );
        }

        // If we end up with an empty list, return an error (for testing/logic)
        if missing_entries.is_empty() {
            bail!("Empty lane entries after filtering out missing signatures");
        }

        // Add missing lanes to the validator's lane
        debug!(
            "Filling hole with {} entries for {lane_id}",
            missing_entries.len()
        );

        // Assert that missing lane entries are in the right order
        for window in missing_entries.windows(2) {
            let first_hash = window.first().map(|(_, dp)| dp.hashed());
            let second_parent_hash = window
                .get(1)
                .and_then(|(_, dp)| dp.parent_data_proposal_hash.as_ref());
            if first_hash.as_ref() != second_parent_hash {
                bail!("Lane entries are not in the right order");
            }
        }

        // SyncReply only comes for missing data proposals. We should NEVER update the lane tip
        for lane_entry in missing_entries {
            self.lanes
                .put_no_verification(lane_id.clone(), lane_entry)?;
        }

        let mut waiting_proposals = match self.buffered_proposals.get_mut(lane_id) {
            Some(waiting_proposals) => std::mem::take(waiting_proposals),
            None => vec![],
        };

        // TODO: retry remaining wp when one succeeds to be processed
        for wp in waiting_proposals.iter_mut() {
            if self.lanes.contains(lane_id, &wp.hashed()) {
                continue;
            }
            self.on_data_proposal(lane_id, wp.hashed(), std::mem::take(wp))
                .context("Consuming waiting data proposal")?;
        }

        self.try_to_send_full_signed_blocks()
            .await
            .context("Try process queued CCP")?;

        Ok(())
    }

    async fn on_sync_request(
        &mut self,
        validator: &ValidatorPublicKey,
        from_data_proposal_hash: Option<&DataProposalHash>,
        to_data_proposal_hash: Option<&DataProposalHash>,
    ) -> anyhow::Result<()> {
        info!(
            "{} SyncRequest received from validator {validator} for last_data_proposal_hash {:?}",
            &self.own_lane_id(),
            to_data_proposal_hash
        );

        let own_id = self.own_lane_id();
        let lanes_clone = self.lanes.clone();

        let mut missing_lane_entries = Box::pin(lanes_clone.get_entries_between_hashes(
            &own_id,
            from_data_proposal_hash.cloned(),
            to_data_proposal_hash.cloned(),
        ));

        while let Some(res) = missing_lane_entries.next().await {
            match res {
                Err(e) => info!(
                    "Can't send sync reply as there are no missing data proposals found between {:?} and {:?} for {}: {}",
                    to_data_proposal_hash, from_data_proposal_hash, self.own_lane_id(), e
                ),
                Ok(lane_entry) => {
                    debug!(
                        "One missing data proposal on {} is {:?}",
                        validator, lane_entry
                    );
                    self.send_sync_reply(validator, vec![lane_entry])?;
                }
            }
        }

        Ok(())
    }

    fn on_poda_update(
        &mut self,
        lane_id: &LaneId,
        data_proposal_hash: &DataProposalHash,
        podas: Vec<ValidatorDAG>,
    ) -> Result<()> {
        debug!(
            "Received {} signatures for DataProposal {} of lane {}",
            podas.len(),
            data_proposal_hash,
            lane_id
        );

        if log_warn!(
            self.lanes
                .add_signatures(lane_id, data_proposal_hash, podas.clone()),
            "PodaUpdate"
        )
        .is_err()
        {
            info!(
                "Buffering poda of {} signatures for DP: {}",
                podas.len(),
                data_proposal_hash
            );

            let lane = self
                .inner
                .buffered_podas
                .entry(lane_id.clone())
                .or_default()
                .entry(data_proposal_hash.clone())
                .or_default();

            lane.push(podas);
        }

        Ok(())
    }

    fn get_lane(&self, validator: &ValidatorPublicKey) -> LaneId {
        LaneId(validator.clone())
    }

    fn get_lane_operator<'a>(&self, lane_id: &'a LaneId) -> &'a ValidatorPublicKey {
        &lane_id.0
    }

    fn send_sync_request(
        &mut self,
        lane_id: &LaneId,
        from_data_proposal_hash: Option<&DataProposalHash>,
        to_data_proposal_hash: Option<&DataProposalHash>,
    ) -> Result<()> {
        // TODO: use a more clever targeting system.
        let validator = &lane_id.0;
        debug!(
            "🔍 Sending SyncRequest to {} for DataProposal from {:?} to {:?}",
            validator, from_data_proposal_hash, to_data_proposal_hash
        );
        self.metrics
            .add_sync_request(self.crypto.validator_pubkey(), validator);
        self.send_net_message(
            validator.clone(),
            MempoolNetMessage::SyncRequest(
                from_data_proposal_hash.cloned(),
                to_data_proposal_hash.cloned(),
            ),
        )?;
        Ok(())
    }

    fn send_sync_reply(
        &mut self,
        validator: &ValidatorPublicKey,
        lane_entries: Vec<(LaneEntryMetadata, DataProposal)>,
    ) -> Result<()> {
        // cleanup previously tracked sent sync request
        self.metrics.add_sync_reply(
            self.crypto.validator_pubkey(),
            validator,
            lane_entries.len(),
        );
        self.send_net_message(
            validator.clone(),
            MempoolNetMessage::SyncReply(lane_entries),
        )?;
        Ok(())
    }

    #[inline(always)]
    fn broadcast_net_message(&mut self, net_message: MempoolNetMessage) -> Result<()> {
        let enum_variant_name: &'static str = (&net_message).into();
        let error_msg =
            format!("Broadcasting MempoolNetMessage::{enum_variant_name} msg on the bus");
        self.bus
            .send(OutboundMessage::broadcast(
                self.crypto.sign_msg_with_header(net_message)?,
            ))
            .context(error_msg)?;
        Ok(())
    }

    #[inline(always)]
    fn broadcast_only_for_net_message(
        &mut self,
        only_for: HashSet<ValidatorPublicKey>,
        net_message: MempoolNetMessage,
    ) -> Result<()> {
        let enum_variant_name: &'static str = (&net_message).into();
        let error_msg = format!(
            "Broadcasting MempoolNetMessage::{} msg only for: {:?} on the bus",
            enum_variant_name, only_for
        );
        self.bus
            .send(OutboundMessage::broadcast_only_for(
                only_for,
                self.crypto.sign_msg_with_header(net_message)?,
            ))
            .context(error_msg)?;
        Ok(())
    }

    #[inline(always)]
    fn send_net_message(
        &mut self,
        to: ValidatorPublicKey,
        net_message: MempoolNetMessage,
    ) -> Result<()> {
        let enum_variant_name: &'static str = (&net_message).into();
        let error_msg = format!("Sending MempoolNetMessage::{enum_variant_name} msg on the bus");
        _ = self
            .bus
            .send(OutboundMessage::send(
                to,
                self.crypto.sign_msg_with_header(net_message)?,
            ))
            .context(error_msg)?;
        Ok(())
    }
}

#[cfg(test)]
pub mod test {

    mod async_data_proposals;
    mod native_verifier_test;

    use core::panic;
    use std::future::Future;
    use std::pin::Pin;

    use super::*;
    use crate::bus::metrics::BusMetrics;
    use crate::bus::SharedMessageBus;
    use crate::model;
    use crate::p2p::network::NetMessage;
    use crate::{
        bus::dont_use_this::get_receiver,
        p2p::network::{HeaderSigner, MsgWithHeader},
    };
    use anyhow::Result;
    use assertables::assert_ok;
    use hyle_contract_sdk::StateCommitment;
    use hyle_crypto::BlstCrypto;
    use tokio::sync::broadcast::Receiver;
    use utils::TimestampMs;

    pub struct MempoolTestCtx {
        pub name: String,
        pub out_receiver: Receiver<OutboundMessage>,
        pub mempool_event_receiver: Receiver<MempoolBlockEvent>,
        pub mempool_status_event_receiver: Receiver<MempoolStatusEvent>,
        pub mempool: Mempool,
    }

    impl MempoolTestCtx {
        pub async fn build_mempool(shared_bus: &SharedMessageBus, crypto: BlstCrypto) -> Mempool {
            let tmp_dir = tempfile::tempdir().unwrap().into_path();
            let lanes = LanesStorage::new(&tmp_dir, BTreeMap::default()).unwrap();
            let bus = MempoolBusClient::new_from_bus(shared_bus.new_handle()).await;

            // Initialize Mempool
            Mempool {
                bus,
                file: None,
                conf: SharedConf::default(),
                crypto: Arc::new(crypto),
                metrics: MempoolMetrics::global("id".to_string()),
                lanes,
                inner: MempoolStore::default(),
            }
        }

        pub async fn new(name: &str) -> Self {
            let crypto = BlstCrypto::new(name).unwrap();
            let shared_bus = SharedMessageBus::new(BusMetrics::global("global".to_string()));

            let out_receiver = get_receiver::<OutboundMessage>(&shared_bus).await;
            let mempool_event_receiver = get_receiver::<MempoolBlockEvent>(&shared_bus).await;
            let mempool_status_event_receiver =
                get_receiver::<MempoolStatusEvent>(&shared_bus).await;

            let mempool = Self::build_mempool(&shared_bus, crypto).await;

            MempoolTestCtx {
                name: name.to_string(),
                out_receiver,
                mempool_event_receiver,
                mempool_status_event_receiver,
                mempool,
            }
        }

        pub fn setup_node(&mut self, cryptos: &[BlstCrypto]) {
            for other_crypto in cryptos.iter() {
                self.add_trusted_validator(other_crypto.validator_pubkey());
            }
        }

        pub fn own_lane(&self) -> LaneId {
            self.mempool
                .get_lane(self.mempool.crypto.validator_pubkey())
        }

        pub fn validator_pubkey(&self) -> &ValidatorPublicKey {
            self.mempool.crypto.validator_pubkey()
        }

        pub fn add_trusted_validator(&mut self, pubkey: &ValidatorPublicKey) {
            self.mempool
                .staking
                .stake(hex::encode(pubkey.0.clone()).into(), 100)
                .unwrap();

            self.mempool
                .staking
                .delegate_to(hex::encode(pubkey.0.clone()).into(), pubkey.clone())
                .unwrap();

            self.mempool
                .staking
                .bond(pubkey.clone())
                .expect("cannot bond trusted validator");
        }

        pub fn sign_data<T: borsh::BorshSerialize>(&self, data: T) -> Result<SignedByValidator<T>> {
            self.mempool.crypto.sign(data)
        }

        pub fn create_net_message(
            &self,
            msg: MempoolNetMessage,
        ) -> Result<MsgWithHeader<MempoolNetMessage>> {
            self.mempool.crypto.sign_msg_with_header(msg)
        }

        pub fn gen_cut(&mut self, staking: &Staking) -> Cut {
            self.mempool
                .handle_querynewcut(&mut QueryNewCut(staking.clone()))
                .unwrap()
        }

        pub async fn timer_tick(&mut self) -> Result<bool> {
            let Ok(true) = self.mempool.prepare_new_data_proposal() else {
                return self.mempool.disseminate_data_proposals(None).await;
            };

            let (dp_hash, dp) = self
                .mempool
                .own_data_proposal_in_preparation
                .join_next()
                .await
                .context("join next data proposal in preparation")??;

            Ok(self.mempool.resume_new_data_proposal(dp, dp_hash).await?
                || self.mempool.disseminate_data_proposals(None).await?)
        }

        pub async fn handle_poda_update(&mut self, net_message: MsgWithHeader<MempoolNetMessage>) {
            self.mempool
                .handle_net_message(net_message)
                .await
                .expect("fail to handle net message");
        }

        pub async fn handle_processed_data_proposals(&mut self) {
            let event = self
                .mempool
                .inner
                .processing_dps
                .join_next()
                .await
                .expect("No event received")
                .expect("No event received")
                .expect("No event received");
            self.mempool
                .handle_internal_event(event)
                .expect("fail to handle event");
        }

        #[track_caller]
        pub fn assert_broadcast(&mut self, description: &str) 
            -> Pin<Box<dyn Future<Output = MsgWithHeader<MempoolNetMessage>>>> {
            #[allow(clippy::expect_fun_call)]
            let rec = self
                .out_receiver
                .try_recv()
                .expect(format!("{description}: No message broadcasted").as_str());

            match rec {
                OutboundMessage::BroadcastMessage(net_msg) => {
                    if let NetMessage::MempoolMessage(msg) = net_msg {
                        Box::pin(async move {msg})
                    } else {
                        println!(
                            "{description}: Mempool OutboundMessage message is missing, found {}",
                            net_msg
                        );
                        self.assert_broadcast(description)
                    }
                }
                _ => {
                    println!(
                        "{description}: Broadcast OutboundMessage message is missing, found {:?}",
                        rec
                    );
                    self.assert_broadcast(description)
                }
            }
        }

        #[track_caller]
        pub fn assert_broadcast_only_for(
            &mut self,
            description: &str,
        ) -> MsgWithHeader<MempoolNetMessage> {
            #[allow(clippy::expect_fun_call)]
            let rec = self
                .out_receiver
                .try_recv()
                .expect(format!("{description}: No message broadcasted").as_str());

            match rec {
                OutboundMessage::BroadcastMessageOnlyFor(_, net_msg) => {
                    if let NetMessage::MempoolMessage(msg) = net_msg {
                        msg
                    } else {
                        println!(
                            "{description}: Mempool OutboundMessage message is missing, found {}",
                            net_msg
                        );
                        self.assert_broadcast_only_for(description)
                    }
                }
                _ => {
                    println!(
                        "{description}: Broadcast OutboundMessage message is missing, found {:?}",
                        rec
                    );
                    self.assert_broadcast_only_for(description)
                }
            }
        }

        #[track_caller]
        pub fn assert_send(
            &mut self,
            to: &ValidatorPublicKey,
            description: &str,
        ) -> Pin<Box<dyn Future<Output = MsgWithHeader<MempoolNetMessage>>>> {
            #[allow(clippy::expect_fun_call)]
            let rec = self
                .out_receiver
                .try_recv()
                .expect(format!("{description}: No message broadcasted").as_str());

            match rec {
                OutboundMessage::SendMessage { validator_id, msg } => {
                    if let NetMessage::MempoolMessage(msg) = msg {
                        if &validator_id != to {
                            panic!(
                                "{description}: Send message was sent to {validator_id} instead of {}",
                                to
                            );
                        }

                        Box::pin(async move {msg})
                    } else {
                        tracing::warn!("{description}: skipping {:?}", msg);
                        self.assert_send(to, description)
                    }
                }
                OutboundMessage::BroadcastMessage(NetMessage::ConsensusMessage(e)) => {
                    tracing::warn!("{description}: skipping broadcast message {:?}", e);
                    self.assert_send(to, description)
                }
                OutboundMessage::BroadcastMessage(els) => {
                    panic!(
                        "{description}: received broadcast message instead of send {:?}",
                        els
                    );
                }
                OutboundMessage::BroadcastMessageOnlyFor(_, NetMessage::ConsensusMessage(e)) => {
                    tracing::warn!("{description}: skipping broadcast message {:?}", e);
                    self.assert_send(to, description)
                }
                OutboundMessage::BroadcastMessageOnlyFor(_, els) => {
                    panic!(
                        "{description}: received broadcast only for message instead of send {:?}",
                        els
                    );
                }
            }
        }

        #[track_caller]
        pub async fn handle_msg(&mut self, msg: &MsgWithHeader<MempoolNetMessage>, _err: &str) {
            debug!("📥 {} Handling message: {:?}", self.name, msg);
            self.mempool
                .handle_net_message(msg.clone()).await
                .expect("should handle net msg");
        }

        pub fn current_hash(&self, lane_id: &LaneId) -> Option<DataProposalHash> {
            self.mempool
                .lanes
                .lanes_tip
                .get(lane_id)
                .cloned()
                .map(|(h, _)| h)
        }

        #[track_caller]
        pub fn current_size_of(&self, lane_id: &LaneId) -> Option<LaneBytesSize> {
            self.mempool
                .lanes
                .lanes_tip
                .get(lane_id)
                .cloned()
                .map(|(_, s)| s)
        }

        pub fn last_lane_entry(
            &self,
            lane_id: &LaneId,
        ) -> ((LaneEntryMetadata, DataProposal), DataProposalHash) {
            let last_dp_hash = self.current_hash(lane_id).unwrap();
            let last_metadata = self
                .mempool
                .lanes
                .get_metadata_by_hash(lane_id, &last_dp_hash)
                .unwrap()
                .unwrap();
            let last_dp = self
                .mempool
                .lanes
                .get_dp_by_hash(lane_id, &last_dp_hash)
                .unwrap()
                .unwrap();

            ((last_metadata, last_dp), last_dp_hash.clone())
        }

        pub fn current_size(&self) -> Option<LaneBytesSize> {
            let lane_id = LaneId(self.validator_pubkey().clone());
            self.current_size_of(&lane_id)
        }

        pub fn push_data_proposal(&mut self, dp: DataProposal) {
            let lane_id = LaneId(self.validator_pubkey().clone());

            let lane_size = self.current_size().unwrap();
            let size = lane_size + dp.estimate_size();
            self.mempool
                .lanes
                .put_no_verification(
                    lane_id,
                    (
                        LaneEntryMetadata {
                            parent_data_proposal_hash: dp.parent_data_proposal_hash.clone(),
                            cumul_size: size,
                            signatures: vec![],
                        },
                        dp,
                    ),
                )
                .unwrap();
        }

        pub async fn handle_consensus_event(&mut self, consensus_proposal: ConsensusProposal) {
            self.mempool
                .handle_consensus_event(ConsensusEvent::CommitConsensusProposal(
                    CommittedConsensusProposal {
                        staking: self.mempool.staking.clone(),
                        consensus_proposal,
                        certificate: AggregateSignature::default(),
                    },
                ))
                .await
                .expect("Error while handling consensus event");
        }

        pub fn submit_tx(&mut self, tx: &Transaction) {
            self.mempool
                .handle_api_message(RestApiMessage::NewTx(tx.clone()))
                .unwrap();
        }

        pub fn create_data_proposal(
            &self,
            parent_hash: Option<DataProposalHash>,
            txs: &[Transaction],
        ) -> DataProposal {
            DataProposal::new(parent_hash, txs.to_vec())
        }

        pub fn create_data_proposal_on_top(
            &mut self,
            lane_id: LaneId,
            txs: &[Transaction],
        ) -> DataProposal {
            DataProposal::new(self.current_hash(&lane_id), txs.to_vec())
        }

        pub fn process_new_data_proposal(&mut self, dp: DataProposal) -> Result<()> {
            self.mempool.lanes.store_data_proposal(
                &self.mempool.crypto,
                &LaneId(self.mempool.crypto.validator_pubkey().clone()),
                dp,
            )?;
            Ok(())
        }

        pub async fn process_cut_with_dp(
            &mut self,
            leader: &ValidatorPublicKey,
            dp_hash: &DataProposalHash,
            cumul_size: LaneBytesSize,
            slot: u64,
        ) -> Result<Cut> {
            let cut = vec![(
                LaneId(leader.clone()),
                dp_hash.clone(),
                cumul_size,
                AggregateSignature::default(),
            )];

            self.mempool
                .handle_consensus_event(ConsensusEvent::CommitConsensusProposal(
                    CommittedConsensusProposal {
                        staking: self.mempool.staking.clone(),
                        consensus_proposal: model::ConsensusProposal {
                            slot,
                            cut: cut.clone(),
                            staking_actions: vec![],
                            timestamp: TimestampMs(777),
                            parent_hash: ConsensusProposalHash("test".to_string()),
                        },
                        certificate: AggregateSignature::default(),
                    },
                )).await?;

            Ok(cut)
        }
    }

    pub fn create_data_vote(
        crypto: &BlstCrypto,
        hash: DataProposalHash,
        size: LaneBytesSize,
    ) -> Result<MempoolNetMessage> {
        Ok(MempoolNetMessage::DataVote(crypto.sign((hash, size))?))
    }

    pub fn make_register_contract_tx(name: ContractName) -> Transaction {
        BlobTransaction::new(
            "hyle@hyle",
            vec![RegisterContractAction {
                verifier: "test".into(),
                program_id: ProgramId(vec![]),
                state_commitment: StateCommitment(vec![0, 1, 2, 3]),
                contract_name: name,
                timeout_window: None,
            }
            .as_blob("hyle".into(), None, None)],
        )
        .into()
    }

    #[test_log::test(tokio::test)]
<<<<<<< HEAD
    async fn test_invalid_net_messages() -> Result<()> {
        let mut ctx = MempoolTestCtx::new("mempool").await;
        let crypto2 = BlstCrypto::new("2").unwrap();
        ctx.add_trusted_validator(crypto2.validator_pubkey());

        // Test message with timestamp too far in future
        let mut bad_time_msg =
            crypto2.sign_msg_with_header(MempoolNetMessage::SyncRequest(None, None))?;
        bad_time_msg.header.msg.timestamp = TimestampMsClock::now().0 + 7200000; // 2h in future
        assert_err!(ctx.mempool.handle_net_message(bad_time_msg.clone()).await);

        // Test message with timestamp too far in past
        let mut bad_time_msg =
            crypto2.sign_msg_with_header(MempoolNetMessage::SyncRequest(None, None))?;
        bad_time_msg.header.msg.timestamp = TimestampMsClock::now().0 - 7200000; // 2h in future
        assert_err!(ctx.mempool.handle_net_message(bad_time_msg.clone()).await);

        // Test message with bad signature
        let mut bad_sig_msg =
            crypto2.sign_msg_with_header(MempoolNetMessage::SyncRequest(None, None))?;
        bad_sig_msg.header.signature.signature.0 = vec![0, 1, 2, 3]; // Invalid signature bytes
        assert_err!(ctx.mempool.handle_net_message(bad_sig_msg.clone()).await);

        // Test message with mismatched hash
        let mut bad_hash_msg =
            crypto2.sign_msg_with_header(MempoolNetMessage::SyncRequest(None, None))?;
        bad_hash_msg.header.msg.hash = HeaderSignableData(vec![9, 9, 9]); // Wrong hash
        assert_err!(ctx.mempool.handle_net_message(bad_hash_msg.clone()).await);

        Ok(())
    }

    #[test_log::test(tokio::test)]
=======
>>>>>>> bdabf111
    async fn test_sending_sync_request() -> Result<()> {
        let mut ctx = MempoolTestCtx::new("mempool").await;
        let crypto2 = BlstCrypto::new("2").unwrap();
        let pubkey2 = crypto2.validator_pubkey();

        ctx.handle_consensus_event(ConsensusProposal {
            cut: vec![(
                LaneId(pubkey2.clone()),
                DataProposalHash("dp_hash_in_cut".to_owned()),
                LaneBytesSize::default(),
                PoDA::default(),
            )],
            ..ConsensusProposal::default()
        }).await;

        // Assert that we send a SyncReply
        match ctx.assert_send(crypto2.validator_pubkey(), "SyncReply").await.msg {
            MempoolNetMessage::SyncRequest(from, to) => {
                assert_eq!(from, None);
                assert_eq!(to, Some(DataProposalHash("dp_hash_in_cut".to_owned())));
            }
            _ => panic!("Expected SyncReply message"),
        };
        Ok(())
    }

    #[test_log::test(tokio::test)]
    async fn test_receiving_sync_request() -> Result<()> {
        let mut ctx = MempoolTestCtx::new("mempool").await;

        // Store the DP locally.
        let register_tx = make_register_contract_tx(ContractName::new("test1"));
        let data_proposal = ctx.create_data_proposal(None, &[register_tx.clone()]);
        ctx.process_new_data_proposal(data_proposal.clone())?;

        // Since mempool is alone, no broadcast
        let (..) = ctx.last_lane_entry(&LaneId(ctx.validator_pubkey().clone()));

        // Add new validator
        let crypto2 = BlstCrypto::new("2").unwrap();
        ctx.add_trusted_validator(crypto2.validator_pubkey());

        let signed_msg = crypto2.sign_msg_with_header(MempoolNetMessage::SyncRequest(
            None,
            Some(data_proposal.hashed()),
        ))?;

        ctx.mempool
            .handle_net_message(signed_msg).await
            .expect("should handle net message");

        // Assert that we send a SyncReply
        match ctx.assert_send(crypto2.validator_pubkey(), "SyncReply").await.msg {
            MempoolNetMessage::SyncReply(lane_entries) => {
                assert_eq!(lane_entries.len(), 1);
                assert_eq!(lane_entries.first().unwrap().1, data_proposal);
            }
            _ => panic!("Expected SyncReply message"),
        };
        Ok(())
    }

    #[test_log::test(tokio::test)]
    async fn test_receiving_sync_reply() -> Result<()> {
        let mut ctx = MempoolTestCtx::new("mempool").await;

        // Create a DP and simulate we requested it.
        let register_tx = make_register_contract_tx(ContractName::new("test1"));
        let data_proposal = ctx.create_data_proposal(None, &[register_tx.clone()]);
        let cumul_size = LaneBytesSize(data_proposal.estimate_size() as u64);

        // Add new validator
        let crypto2 = BlstCrypto::new("2").unwrap();
        let crypto3 = BlstCrypto::new("3").unwrap();

        ctx.add_trusted_validator(crypto2.validator_pubkey());

        // First: the message is from crypto2, but the DP is not signed correctly
        let signed_msg = crypto2.sign_msg_with_header(MempoolNetMessage::SyncReply(vec![(
            LaneEntryMetadata {
                parent_data_proposal_hash: None,
                cumul_size,
                signatures: vec![crypto3
                    .sign((data_proposal.hashed(), cumul_size))
                    .expect("should sign")],
            },
            data_proposal.clone(),
        )]))?;

        let handle = ctx.mempool.handle_net_message(signed_msg.clone()).await;
        assert_eq!(
            handle.expect_err("should fail").to_string(),
            format!(
                "At least one lane entry is missing signature from {}",
                crypto2.validator_pubkey()
            )
        );

        // Second: the message is NOT from crypto2, but the DP is signed by crypto2
        let signed_msg = crypto3.sign_msg_with_header(MempoolNetMessage::SyncReply(vec![(
            LaneEntryMetadata {
                parent_data_proposal_hash: None,
                cumul_size,
                signatures: vec![crypto2
                    .sign((data_proposal.hashed(), cumul_size))
                    .expect("should sign")],
            },
            data_proposal.clone(),
        )]))?;

        // This actually fails - we don't know how to handle it
        let handle = ctx.mempool.handle_net_message(signed_msg.clone()).await;
        assert_eq!(
            handle.expect_err("should fail").to_string(),
            format!(
                "At least one lane entry is missing signature from {}",
                crypto3.validator_pubkey()
            )
        );

        // Third: the message is from crypto2, the signature is from crypto2, but the message is wrong
        let signed_msg = crypto3.sign_msg_with_header(MempoolNetMessage::SyncReply(vec![(
            LaneEntryMetadata {
                parent_data_proposal_hash: None,
                cumul_size,
                signatures: vec![crypto2
                    .sign((DataProposalHash("non_existent".to_owned()), cumul_size))
                    .expect("should sign")],
            },
            data_proposal.clone(),
        )]))?;

        // This actually fails - we don't know how to handle it
        let handle = ctx.mempool.handle_net_message(signed_msg.clone()).await;
        assert_eq!(
            handle.expect_err("should fail").to_string(),
            format!(
                "At least one lane entry is missing signature from {}",
                crypto3.validator_pubkey()
            )
        );

        // Fourth: the message is from crypto2, the signature is from crypto2, but the size is wrong
        let signed_msg = crypto2.sign_msg_with_header(MempoolNetMessage::SyncReply(vec![(
            LaneEntryMetadata {
                parent_data_proposal_hash: None,
                cumul_size: LaneBytesSize(0),
                signatures: vec![crypto2
                    .sign((data_proposal.hashed(), cumul_size))
                    .expect("should sign")],
            },
            data_proposal.clone(),
        )]))?;

        // This actually fails - we don't know how to handle it
        let handle = ctx.mempool.handle_net_message(signed_msg.clone()).await;
        assert_eq!(
            handle.expect_err("should fail").to_string(),
            format!(
                "At least one lane entry is missing signature from {}",
                crypto2.validator_pubkey()
            )
        );

        // Fifth case: DP chaining is incorrect
        let incorrect_parent = DataProposal::new(
            Some(DataProposalHash("incorrect".to_owned())),
            vec![make_register_contract_tx(ContractName::new("test1"))],
        );
        let signed_msg = crypto2.sign_msg_with_header(MempoolNetMessage::SyncReply(vec![
            (
                LaneEntryMetadata {
                    parent_data_proposal_hash: None,
                    cumul_size,
                    signatures: vec![crypto2
                        .sign((data_proposal.hashed(), cumul_size))
                        .expect("should sign")],
                },
                data_proposal.clone(),
            ),
            (
                LaneEntryMetadata {
                    parent_data_proposal_hash: Some(DataProposalHash("incorrect".to_owned())),
                    cumul_size,
                    signatures: vec![crypto2
                        .sign((incorrect_parent.hashed(), cumul_size))
                        .expect("should sign")],
                },
                incorrect_parent.clone(),
            ),
        ]))?;

        // This actually fails - we don't know how to handle it
        let handle = ctx.mempool.handle_net_message(signed_msg.clone()).await;
        assert_eq!(
            handle.expect_err("should fail").to_string(),
            "Lane entries are not in the right order"
        );

        // Final case: message is correct
        let signed_msg = crypto2.sign_msg_with_header(MempoolNetMessage::SyncReply(vec![(
            LaneEntryMetadata {
                parent_data_proposal_hash: None,
                cumul_size,
                signatures: vec![crypto2
                    .sign((data_proposal.hashed(), cumul_size))
                    .expect("should sign")],
            },
            data_proposal.clone(),
        )]))?;

        let handle = ctx.mempool.handle_net_message(signed_msg.clone()).await;
        assert_ok!(handle, "Should handle net message");

        // Assert that the lane entry was added
        assert!(ctx.mempool.lanes.contains(
            &ctx.mempool.get_lane(crypto2.validator_pubkey()),
            &data_proposal.hashed()
        ));

        Ok(())
    }

    #[test_log::test(tokio::test)]
    async fn test_serialization_deserialization() -> Result<()> {
        let mut ctx = MempoolTestCtx::new("mempool").await;
        ctx.mempool.file = Some(".".into());

        assert!(Mempool::save_on_disk(
            ctx.mempool
                .file
                .clone()
                .unwrap()
                .join("test-mempool.bin")
                .as_path(),
            &ctx.mempool.inner
        )
        .is_ok());

        assert!(Mempool::load_from_disk::<MempoolStore>(
            ctx.mempool.file.unwrap().join("test-mempool.bin").as_path(),
        )
        .is_some());

        std::fs::remove_file("./test-mempool.bin").expect("Failed to delete test-mempool.bin");

        Ok(())
    }

    #[test_log::test(tokio::test)]
    async fn test_get_latest_car_and_new_cut() {
        let mut ctx = MempoolTestCtx::new("mempool").await;

        let dp_orig = ctx.create_data_proposal(None, &[]);
        ctx.process_new_data_proposal(dp_orig.clone()).unwrap();

        let staking = Staking::new();

        let latest = ctx
            .mempool
            .lanes
            .get_latest_car(&ctx.own_lane(), &staking, None)
            .unwrap();
        assert!(latest.is_none());

        // Force some signature for f+1 check if needed:
        // This requires more advanced stubbing of Staking if you want a real test.

        let cut = ctx
            .mempool
            .handle_querynewcut(&mut QueryNewCut(staking))
            .unwrap();
        assert_eq!(0, cut.len());
    }
}<|MERGE_RESOLUTION|>--- conflicted
+++ resolved
@@ -516,25 +516,7 @@
         }
     }
 
-<<<<<<< HEAD
     async fn handle_net_message(&mut self, msg: MsgWithHeader<MempoolNetMessage>) -> Result<()> {
-        // Ignore messages that seem incorrectly timestamped (1h ahead or back)
-        if msg.header.msg.timestamp.abs_diff(TimestampMsClock::now().0) > 3_600_000 {
-            bail!("Message timestamp too far from current time");
-        }
-        let result = BlstCrypto::verify(&msg.header)?;
-        if !result {
-            bail!("Invalid header signature for message {:?}", msg);
-        }
-
-        // Verify the message matches the signed data
-        if msg.header.msg.hash != msg.msg.to_header_signable_data() {
-            bail!("Invalid signed hash for message {:?}", msg);
-        }
-
-=======
-    fn handle_net_message(&mut self, msg: MsgWithHeader<MempoolNetMessage>) -> Result<()> {
->>>>>>> bdabf111
         let validator = &msg.header.signature.validator;
         // TODO: adapt can_rejoin test to emit a stake tx before turning on the joining node
         // if !self.validators.contains(validator) {
@@ -1277,42 +1259,6 @@
     }
 
     #[test_log::test(tokio::test)]
-<<<<<<< HEAD
-    async fn test_invalid_net_messages() -> Result<()> {
-        let mut ctx = MempoolTestCtx::new("mempool").await;
-        let crypto2 = BlstCrypto::new("2").unwrap();
-        ctx.add_trusted_validator(crypto2.validator_pubkey());
-
-        // Test message with timestamp too far in future
-        let mut bad_time_msg =
-            crypto2.sign_msg_with_header(MempoolNetMessage::SyncRequest(None, None))?;
-        bad_time_msg.header.msg.timestamp = TimestampMsClock::now().0 + 7200000; // 2h in future
-        assert_err!(ctx.mempool.handle_net_message(bad_time_msg.clone()).await);
-
-        // Test message with timestamp too far in past
-        let mut bad_time_msg =
-            crypto2.sign_msg_with_header(MempoolNetMessage::SyncRequest(None, None))?;
-        bad_time_msg.header.msg.timestamp = TimestampMsClock::now().0 - 7200000; // 2h in future
-        assert_err!(ctx.mempool.handle_net_message(bad_time_msg.clone()).await);
-
-        // Test message with bad signature
-        let mut bad_sig_msg =
-            crypto2.sign_msg_with_header(MempoolNetMessage::SyncRequest(None, None))?;
-        bad_sig_msg.header.signature.signature.0 = vec![0, 1, 2, 3]; // Invalid signature bytes
-        assert_err!(ctx.mempool.handle_net_message(bad_sig_msg.clone()).await);
-
-        // Test message with mismatched hash
-        let mut bad_hash_msg =
-            crypto2.sign_msg_with_header(MempoolNetMessage::SyncRequest(None, None))?;
-        bad_hash_msg.header.msg.hash = HeaderSignableData(vec![9, 9, 9]); // Wrong hash
-        assert_err!(ctx.mempool.handle_net_message(bad_hash_msg.clone()).await);
-
-        Ok(())
-    }
-
-    #[test_log::test(tokio::test)]
-=======
->>>>>>> bdabf111
     async fn test_sending_sync_request() -> Result<()> {
         let mut ctx = MempoolTestCtx::new("mempool").await;
         let crypto2 = BlstCrypto::new("2").unwrap();
