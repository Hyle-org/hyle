--- conflicted
+++ resolved
@@ -4,13 +4,9 @@
 use bincode::{Decode, Encode};
 use metrics::ConsensusMetrics;
 use serde::{Deserialize, Serialize};
-<<<<<<< HEAD
-use staking::{Stake, Staker, Staking, MIN_STAKE};
+use staking::{Staker, Staking, MIN_STAKE};
 #[cfg(not(test))]
 use std::time::Duration;
-=======
-use staking::{Staker, Staking, MIN_STAKE};
->>>>>>> 32289d1d
 use std::{
     collections::{HashMap, HashSet},
     default::Default,
@@ -30,13 +26,8 @@
     },
     genesis::GenesisEvent,
     handle_messages,
-<<<<<<< HEAD
     mempool::{storage::Cut, QueryNewCut},
-    model::{BlockHeight, Hashable, Transaction, TransactionData, ValidatorPublicKey},
-=======
-    mempool::{Cut, QueryNewCut},
     model::{BlockHeight, Hashable, ValidatorPublicKey},
->>>>>>> 32289d1d
     p2p::{
         network::{OutboundMessage, PeerEvent, Signed, SignedByValidator},
         P2PCommand,
@@ -1220,75 +1211,18 @@
         Ok(())
     }
 
-<<<<<<< HEAD
-    /// Setup the state of the node at startup.
-    fn setup_initial_state(&mut self) -> Result<()> {
-        if self
-=======
-    fn start_master(&mut self, config: SharedConf) -> Result<()> {
-        let interval = config.consensus.slot_duration;
-
-        // hack to avoid another bus for a specific wip case
-        let command_sender = Pick::<broadcast::Sender<ConsensusCommand>>::get(&self.bus).clone();
-        if config.id == "single-node" {
-            info!("Configured as single node, generating cuts every {interval} milliseconds",);
-
-            tokio::task::Builder::new()
-                .name("single-block-generator")
-                .spawn(async move {
-                    loop {
-                        sleep(Duration::from_millis(interval)).await;
-                        _ = command_sender
-                            .send(ConsensusCommand::SingleNodeBlockGeneration)
-                            .log_error("Cannot send message over channel");
-                    }
-                })?;
-        }
-
-        Ok(())
-    }
-
     async fn wait_genesis(&mut self) -> Result<()> {
         // TODO remove this if condition with new catchup flow
         if !self
->>>>>>> 32289d1d
             .config
             .consensus
             .genesis_stakers
             .contains_key(&self.config.id)
         {
-<<<<<<< HEAD
-            if matches!(self.bft_round_state.state_tag, StateTag::Genesis) {
-                if self.config.id == self.config.consensus.genesis_leader {
-                    info!(
-                        "👑 Setting ourselves {}({}) as leader for genesis",
-                        &self.config.id,
-                        self.crypto.validator_pubkey()
-                    );
-                    self.store.bft_round_state.consensus_proposal.round_leader =
-                        self.crypto.validator_pubkey().clone();
-                }
-                // We will start from the genesis block.
-                self.store.bft_round_state.genesis.peer_pubkey.insert(
-                    self.config.id.clone(),
-                    self.crypto.validator_pubkey().clone(),
-                );
-            }
-        } else {
-            self.bft_round_state.state_tag = StateTag::Joining;
-        }
-
-        Ok(())
-    }
-
-    async fn start_genesis(&mut self) -> Result<()> {
-        // Wait until we've connected with all other genesis peers.
-=======
             return self.start().await;
         }
 
         info!("🌱 Waiting for genesis block");
->>>>>>> 32289d1d
         handle_messages! {
             on_bus self.bus,
             listen<GenesisEvent> msg => {
@@ -1335,10 +1269,6 @@
                     _ => {}
                 }
             }
-        }
-
-        if self.config.id == "single-node" {
-            return self.start().await;
         }
 
         if self.is_round_leader() {
