//! Handles all consensus logic up to block commitment.

use anyhow::{anyhow, bail, Context, Error, Result};
use bincode::{Decode, Encode};
use metrics::ConsensusMetrics;
use serde::{Deserialize, Serialize};
use staking::{Stake, Staker, Staking};
use std::{
    collections::{HashMap, HashSet},
    default::Default,
    path::PathBuf,
    time::Duration,
};
use tokio::{sync::broadcast, time::sleep};
use tracing::{debug, info, warn};

use crate::{
    bus::{bus_client, command_response::Query, BusMessage, SharedMessageBus},
    handle_messages,
    mempool::{MempoolCommand, MempoolEvent, MempoolResponse},
    model::{
        get_current_timestamp, Block, BlockHash, BlockHeight, Hashable, Transaction,
        ValidatorPublicKey,
    },
    p2p::{
        network::{OutboundMessage, PeerEvent, Signature, Signed, SignedWithKey},
        P2PCommand,
    },
    utils::{
        conf::SharedConf,
        crypto::{BlstCrypto, SharedBlstCrypto},
        logger::LogMe,
        modules::Module,
        static_type_map::Pick,
    },
};

pub mod metrics;
pub mod module;
pub mod staking;
pub mod utils;

#[derive(Debug, Serialize, Deserialize, Clone, Encode, Decode, PartialEq, Eq, Hash)]
pub enum ConsensusNetMessage {
    StartNewSlot,
    Prepare(ConsensusProposal),
    PrepareVote(ConsensusProposalHash),
    Confirm(ConsensusProposalHash, QuorumCertificate),
    ConfirmAck(ConsensusProposalHash),
    Commit(ConsensusProposalHash, QuorumCertificate),
    ValidatorCandidacy(ValidatorCandidacy),
    CatchupRequest(),
    CatchupResponse(Staking),
}

#[derive(Encode, Decode, Default, Debug)]
enum Step {
    #[default]
    StartNewSlot,
    PrepareVote,
    ConfirmAck,
}

#[derive(Debug, Clone, Deserialize, Serialize)]
pub enum ConsensusCommand {
    SingleNodeBlockGeneration,
    NewStaker(Staker),
    StartNewSlot,
}

#[derive(Debug, Clone, Deserialize, Serialize)]
pub enum ConsensusEvent {
    CommitBlock { block: Block },
}

impl BusMessage for ConsensusCommand {}
impl BusMessage for ConsensusEvent {}
impl BusMessage for ConsensusNetMessage {}

#[derive(Debug, Serialize, Deserialize, Clone, Encode, Decode, PartialEq, Eq, Hash)]
pub struct ValidatorCandidacy {
    pubkey: ValidatorPublicKey,
    peer_address: String,
}

// TODO: move struct to model.rs ?
#[derive(Encode, Decode, Default)]
pub struct BFTRoundState {
    consensus_proposal: ConsensusProposal,
    slot: Slot,
    view: View,
    step: Step,
    leader_index: u64,
    leader_pubkey: ValidatorPublicKey,
    staking: Staking,
    prepare_votes: HashSet<Signed<ConsensusNetMessage, ValidatorPublicKey>>,
    prepare_quorum_certificate: QuorumCertificate,
    confirm_ack: HashSet<Signed<ConsensusNetMessage, ValidatorPublicKey>>,
    commit_quorum_certificates: HashMap<Slot, (ConsensusProposalHash, QuorumCertificate)>,
}

#[derive(Serialize, Deserialize, Encode, Decode, Default, Debug, Clone, PartialEq, Eq, Hash)]
pub struct QuorumCertificate {
    signature: Signature,
    validators: Vec<ValidatorPublicKey>,
}

pub type Slot = u64;
pub type View = u64;

// TODO: move struct to model.rs ?
#[derive(Debug, Clone, Default, Serialize, Deserialize, Encode, Decode, PartialEq, Eq, Hash)]
pub struct ConsensusProposal {
    slot: Slot,
    view: u64,
    next_leader: u64,
    previous_consensus_proposal_hash: ConsensusProposalHash,
    previous_commit_quorum_certificate: QuorumCertificate,
    block: Block, // FIXME: Block ou cut ?
    /// Validators for current slot
    validators: Vec<ValidatorPublicKey>, // TODO use ID instead of pubkey ?
    new_bonded_validators: Vec<NewValidatorCandidate>,
}

#[derive(Debug, Serialize, Deserialize, Clone, Encode, Decode, PartialEq, Eq, Hash, Default)]
pub struct ConsensusProposalHash(Vec<u8>);
#[derive(Debug, Serialize, Deserialize, Clone, Encode, Decode, PartialEq, Eq, Hash, Default)]
pub struct QuorumCertificateHash(Vec<u8>);

#[derive(Debug, Clone, Serialize, Deserialize, Encode, Decode, PartialEq, Eq, Hash)]
pub struct NewValidatorCandidate {
    pubkey: ValidatorPublicKey, // TODO: possible optim: the pubkey is already present in the msg,
    msg: SignedWithKey<ConsensusNetMessage>,
}

#[derive(Encode, Decode, Default)]
pub struct ConsensusStore {
    is_next_leader: bool,
    /// Validators that asked to be part of consensus
    new_validators_candidates: Vec<NewValidatorCandidate>,
    bft_round_state: BFTRoundState,
    /// Proposals that we refuse to vote for, but that might be valid
    /// it can happen we consider invalid because we missed a slot
    /// but if we get a consensus on this proposal, we should accept it
    buffered_invalid_proposals: HashMap<ConsensusProposalHash, ConsensusProposal>,
    // FIXME: pub is here for testing
    pub blocks: Vec<Block>,
    pending_batches: Vec<Vec<Transaction>>,
}

pub struct Consensus {
    metrics: ConsensusMetrics,
    bus: ConsensusBusClient,
    genesis_pubkeys: Vec<ValidatorPublicKey>,
    file: Option<PathBuf>,
    store: ConsensusStore,
    #[allow(dead_code)]
    config: SharedConf,
    crypto: SharedBlstCrypto,
}

bus_client! {
struct ConsensusBusClient {
    sender(OutboundMessage),
    sender(ConsensusEvent),
    sender(ConsensusCommand),
    sender(P2PCommand),
    sender(Query<MempoolCommand, MempoolResponse>),
    receiver(ConsensusCommand),
    receiver(MempoolEvent),
    receiver(SignedWithKey<ConsensusNetMessage>),
    receiver(PeerEvent),
}
}

impl Consensus {
    /// Create a consensus proposal with the given previous consensus proposal
    /// includes previous validators and add the candidates
    fn create_consensus_proposal(
        &mut self,
        previous_consensus_proposal_hash: ConsensusProposalHash,
        previous_commit_quorum_certificate: QuorumCertificate,
    ) -> Result<(), Error> {
        let last_block = self.blocks.last();

        let parent_hash = last_block
            .map(|b| b.hash())
            .unwrap_or(BlockHash::new("000"));
        let parent_height = last_block.map(|b| b.height).unwrap_or_default();

        // Create block to-be-proposed
        let mut txs = vec![];
        if !self.pending_batches.is_empty() {
            txs = self.pending_batches.remove(0);
        }
        let block = Block {
            parent_hash,
            height: parent_height + 1,
            timestamp: get_current_timestamp(),
            txs,
        };
        let mut validators = self.bft_round_state.consensus_proposal.validators.clone();

        // add new bonded validators pubkeys to Validators
        let new_validators = self.new_validators_candidates.clone();
        for new_validator in new_validators {
            // Bond the candidate
            self.bft_round_state
                .staking
                .bond(new_validator.pubkey.clone())
                .expect("Failed to bond new validator");
            validators.push(new_validator.pubkey);
        }

        // Start Consensus with following block
        self.bft_round_state.consensus_proposal = ConsensusProposal {
            slot: self.bft_round_state.slot,
            view: self.bft_round_state.view,
            next_leader: (self.bft_round_state.leader_index + 1) % validators.len() as u64,
            previous_consensus_proposal_hash,
            previous_commit_quorum_certificate,
            validators,
            new_bonded_validators: self.new_validators_candidates.drain(..).collect(),
            block,
        };
        Ok(())
    }

    /// On genesis, create a consensus proposal with all validators connected to node-1
    /// will grand them a gree stake to start
    /// this genesis logic might change later
    fn create_genesis_consensus_proposal(&mut self) {
        let first_block = Block {
            parent_hash: BlockHash {
                inner: [
                    70, 105, 97, 116, 32, 108, 117, 120, 32, 101, 116, 32, 102, 97, 99, 116, 97,
                    32, 101, 115, 116, 32, 108, 117, 120,
                ]
                .to_vec(),
            },
            height: BlockHeight(0),
            timestamp: get_current_timestamp(),
            txs: vec![],
        };

        let validators = self.genesis_pubkeys.clone();
        self.genesis_bond(validators.as_slice())
            .expect("Failed to bond genesis validators");

        // Start Consensus with following block
        self.bft_round_state.consensus_proposal = ConsensusProposal {
            slot: self.bft_round_state.slot,
            view: self.bft_round_state.view,
            next_leader: 1,
            previous_consensus_proposal_hash: ConsensusProposalHash(vec![]),
            previous_commit_quorum_certificate: QuorumCertificate::default(),
            validators,
            new_bonded_validators: vec![],
            block: first_block,
        };
    }

    /// On genesis slot, bond all validators
    /// see create_genesis_consensus_proposal
    fn genesis_bond(&mut self, validators: &[ValidatorPublicKey]) -> Result<()> {
        // Bond all validators
        for validator in validators {
            self.bft_round_state.staking.add_staker(Staker {
                pubkey: validator.clone(),
                stake: Stake { amount: 100 },
            })?;
            self.bft_round_state.staking.bond(validator.clone())?;
        }
        Ok(())
    }

    /// Send block to internal bus
    fn add_block(&mut self) -> Result<(), Error> {
        _ = self
            .bus
            .send(ConsensusEvent::CommitBlock {
                block: self.bft_round_state.consensus_proposal.block.clone(),
            })
            .context("Failed to send ConsensusEvent::CommitBlock msg on the bus")?;

        info!(
            "New block {}",
            self.bft_round_state.consensus_proposal.block.height
        );
        self.store
            .blocks
            .push(self.store.bft_round_state.consensus_proposal.block.clone());
        Ok(())
    }

    /// Add and applies new block to its NodeState through ConsensusEvent
    fn finish_round(&mut self) -> Result<(), Error> {
        self.add_block()?;

        info!(
            "🔒 Slot {} finished",
            self.bft_round_state.consensus_proposal.slot
        );

        self.bft_round_state.step = Step::StartNewSlot;
        self.bft_round_state.slot = self.bft_round_state.consensus_proposal.slot + 1;
        self.bft_round_state.leader_index = self.bft_round_state.consensus_proposal.next_leader;
        self.bft_round_state.view = 0;
        self.bft_round_state.prepare_votes = HashSet::default();
        self.bft_round_state.confirm_ack = HashSet::default();

        self.bft_round_state.leader_pubkey = self
            .bft_round_state
            .consensus_proposal
            .validators
            .get(self.bft_round_state.leader_index as usize)
            .ok_or_else(|| anyhow!("wrong leader index {}", self.bft_round_state.leader_index))?
            .clone();

        self.is_next_leader = self.leader_id() == *self.crypto.validator_pubkey();
        if self.is_next_leader() {
            info!("👑 I'm the new leader! 👑");
        } else {
            info!("👑 Next leader: {}", self.leader_id());
        }

        // Save added block
        if let Some(file) = &self.file {
            Self::save_on_disk(file.as_path(), &self.store)?;
        }

        Ok(())
    }

    /// Verify that the vote is for the correct proposal
    fn verify_consensus_proposal_hash(
        &self,
        consensus_proposal_hash: &ConsensusProposalHash,
    ) -> bool {
        &self.bft_round_state.consensus_proposal.hash() == consensus_proposal_hash
    }

    /// Verify that quorum certificate includes only validators that are part of the consensus
    fn verify_quorum_signers_part_of_consensus(
        quorum_certificate: &QuorumCertificate,
        consensus_proposal: &ConsensusProposal,
    ) -> bool {
        quorum_certificate
            .validators
            .iter()
            .all(|v| consensus_proposal.validators.iter().any(|v2| v2 == v))
    }

    /// Verify that new bonded validators
    /// are part of the consensus
    /// and have enough stake
    /// and have a valid signature
    fn verify_new_bonded_validators(&mut self, proposal: &ConsensusProposal) -> Result<()> {
        for new_validator in &proposal.new_bonded_validators {
            // Verify that the new validator is part of the consensus
            if !proposal.validators.contains(&new_validator.pubkey) {
                bail!("New bonded validator is not part of the consensus");
            }
            // Verify that the new validator has enough stake
            if let Some(stake) = self
                .bft_round_state
                .staking
                .get_stake(&new_validator.pubkey)
            {
                if stake.amount < staking::MIN_STAKE {
                    bail!("New bonded validator has not enough stake to be bonded");
                }
            } else {
                bail!("New bonded validator has no stake");
            }
            // Verify that the new validator has a valid signature
            if !BlstCrypto::verify(&new_validator.msg)? {
                bail!("New bonded validator has an invalid signature");
            }
            // Verify that the signed message is a matching candidacy
            if let ConsensusNetMessage::ValidatorCandidacy(ValidatorCandidacy {
                pubkey,
                peer_address,
            }) = &new_validator.msg.msg
            {
                if pubkey != &new_validator.pubkey {
                    debug!("Invalid candidacy message");
                    debug!("Got - Expected");
                    debug!("{} - {}", pubkey, new_validator.pubkey);

                    bail!("New bonded validator has an invalid candidacy message");
                }

                self.bft_round_state
                    .staking
                    .bond(new_validator.pubkey.clone())?;
                self.new_validators_candidates
                    .retain(|v| v.pubkey != new_validator.pubkey);
                self.bus.send(P2PCommand::ConnectTo {
                    peer: peer_address.clone(),
                })?;
            } else {
                bail!("New bonded validator forwarded signed message is not a candidacy message");
            }
        }
        Ok(())
    }

    fn is_next_leader(&self) -> bool {
        self.is_next_leader
    }

    fn is_part_of_consensus(&self, pubkey: &ValidatorPublicKey) -> bool {
        self.bft_round_state
            .consensus_proposal
            .validators
            .contains(pubkey)
    }

    fn leader_id(&self) -> ValidatorPublicKey {
        self.bft_round_state.leader_pubkey.clone()
    }

    fn delay_start_new_slot(&mut self) -> Result<(), Error> {
        #[cfg(not(test))]
        {
            let command_sender =
                Pick::<broadcast::Sender<ConsensusCommand>>::get(&self.bus).clone();
            let interval = self.config.consensus.slot_duration;
            tokio::spawn(async move {
                info!(
                    "⏱️  Sleeping {} seconds before starting a new slot",
                    interval
                );
                sleep(Duration::from_secs(interval)).await;

                _ = command_sender
                    .send(ConsensusCommand::StartNewSlot)
                    .log_error("Cannot send message over channel");
            });
            Ok(())
        }
        #[cfg(test)]
        self.start_new_slot()
    }

    fn start_new_slot(&mut self) -> Result<(), Error> {
        // Message received by leader.
        // Verifies that previous slot received a *Commit* Quorum Certificate.
        match self
            .bft_round_state
            .commit_quorum_certificates
            .get(&(self.bft_round_state.slot.saturating_sub(1)))
        {
            Some((previous_consensus_proposal_hash, previous_commit_quorum_certificate)) => {
                info!(
                    "🚀 Starting new slot with {} existing validators and {} candidates",
                    self.bft_round_state.consensus_proposal.validators.len(),
                    self.new_validators_candidates.len()
                );
                // Creates ConsensusProposal
                self.create_consensus_proposal(
                    previous_consensus_proposal_hash.clone(),
                    previous_commit_quorum_certificate.clone(),
                )?;

                self.metrics.start_new_slot("consensus_proposal");
            }
            None if self.bft_round_state.slot == 0 => {
                info!(
                    "🚀 Starting genesis slot with all known {} validators ",
                    self.genesis_pubkeys.len(),
                );
                self.create_genesis_consensus_proposal();
                self.metrics.start_new_slot("genesis");
            }
            None => {
                self.metrics
                    .start_new_slot_error("previous_commit_qc_not_found");
                bail!("Can't start new slot: previous commit quorum certificate not found")
            }
        };

        // Verifies that to-be-built block is large enough (?)

        // Updates its bft state
        // TODO: update view when rebellion
        // self.bft_round_state.view += 1;

        // Broadcasts Prepare message to all validators
        debug!(
            proposal_hash = %self.bft_round_state.consensus_proposal.hash(),
            "🌐 Slot {} started. Broadcasting Prepare message", self.bft_round_state.slot,
        );
        self.bft_round_state.step = Step::PrepareVote;
        _ = self
            .bus
            .send(OutboundMessage::broadcast(self.sign_net_message(
                ConsensusNetMessage::Prepare(self.bft_round_state.consensus_proposal.clone()),
            )?))
            .context("Failed to broadcast ConsensusNetMessage::Prepare msg on the bus")?;

        Ok(())
    }

    fn compute_f(&self) -> u64 {
        self.bft_round_state.staking.total_bond() / 3
    }

    fn get_own_voting_power(&self) -> u64 {
        if self.is_part_of_consensus(self.crypto.validator_pubkey()) {
            if let Some(my_sake) = self
                .bft_round_state
                .staking
                .get_stake(self.crypto.validator_pubkey())
            {
                my_sake.amount
            } else {
                panic!("I'm not in my own staking registry !")
            }
        } else {
            0
        }
    }

    fn compute_voting_power(&self, validators: &[ValidatorPublicKey]) -> u64 {
        validators
            .iter()
            .flat_map(|v| self.bft_round_state.staking.get_stake(v).map(|s| s.amount))
            .sum::<u64>()
    }

    /// Verify that the certificate signers are legit for proposal
    /// and update current proposal if the quorum is valid
    /// precondition: verification of voting power is already made on quorum
    fn verify_quorum_and_catchup(
        &mut self,
        consensus_proposal_hash: &ConsensusProposalHash,
        prepare_quorum_certificate: &QuorumCertificate,
    ) -> Result<(), Error> {
        // Verify that the Confirm is for the correct proposal
        let proposal: ConsensusProposal = match self
            .verify_consensus_proposal_hash(consensus_proposal_hash)
        {
            true => self.bft_round_state.consensus_proposal.clone(),
            false => {
                // If the verification failed, we might have missed a slot
                if let Some(proposal) = self
                    .buffered_invalid_proposals
                    .remove(consensus_proposal_hash)
                {
                    warn!("Confirm refers to proposal hash I didn't vote for because I might have missed a slot. Restoring this proposal as valid if quorum signers are part of the consensus.");
                    proposal
                } else {
                    bail!("Confirm refers to an unknwon proposal hash.");
                }
            }
        };

        if proposal.slot < self.bft_round_state.slot {
            bail!(
                "Quorum for a passed slot {} while we are in slot {}",
                proposal.slot,
                self.bft_round_state.slot
            );
        }
        if proposal.slot == self.bft_round_state.slot && proposal.view < self.bft_round_state.view {
            bail!(
                "Quorum for a passed view {}:{} while we are in slot {}:{}",
                proposal.slot,
                proposal.view,
                self.bft_round_state.slot,
                self.bft_round_state.view
            );
        }

        // Verify that validators that signed are legit
        if !Self::verify_quorum_signers_part_of_consensus(prepare_quorum_certificate, &proposal) {
            bail!(
                "Prepare quorum certificate includes validators that are not part of the consensus"
            )
        }

        self.bft_round_state.consensus_proposal = proposal;
        Ok(())
    }

    /// Connect to all validators & ask to be part of consensus
    fn send_candidacy(&mut self) -> Result<()> {
        let candidacy = ValidatorCandidacy {
            pubkey: self.crypto.validator_pubkey().clone(),
            peer_address: self.config.peer_addr(),
        };
        info!(
            "📝 Sending candidacy message to be part of consensus.  {}",
            candidacy
        );
        _ = self
            .bus
            .send(OutboundMessage::broadcast(self.sign_net_message(
                ConsensusNetMessage::ValidatorCandidacy(candidacy),
            )?))
            .context("Failed to send candidacy msg on the bus")?;
        Ok(())
    }

    fn handle_net_message(
        &mut self,
        msg: &SignedWithKey<ConsensusNetMessage>,
    ) -> Result<(), Error> {
        if !BlstCrypto::verify(msg)? {
            self.metrics.signature_error("prepare");
            bail!("Invalid signature for message {:?}", msg);
        }

        match &msg.msg {
            // TODO: do we really get a net message for StartNewSlot ?
            ConsensusNetMessage::StartNewSlot => self.start_new_slot(),
            ConsensusNetMessage::Prepare(consensus_proposal) => {
                self.on_prepare(msg, consensus_proposal)
            }
            ConsensusNetMessage::PrepareVote(consensus_proposal_hash) => {
                self.on_prepare_vote(msg, consensus_proposal_hash)
            }
            ConsensusNetMessage::Confirm(consensus_proposal_hash, prepare_quorum_certificate) => {
                self.on_confirm(consensus_proposal_hash, prepare_quorum_certificate)
            }
            ConsensusNetMessage::ConfirmAck(consensus_proposal_hash) => {
                self.on_confirm_ack(msg, consensus_proposal_hash)
            }
            ConsensusNetMessage::Commit(consensus_proposal_hash, commit_quorum_certificate) => {
                self.on_commit(consensus_proposal_hash, commit_quorum_certificate)
            }
            ConsensusNetMessage::ValidatorCandidacy(candidacy) => {
                self.on_validator_candidacy(msg, candidacy)
            }
            ConsensusNetMessage::CatchupRequest() => self.on_catchup_request(msg),
            ConsensusNetMessage::CatchupResponse(staking) => self.on_catchup_response(staking),
        }
    }

    /// Message received by follower.
    fn on_prepare(
        &mut self,
        msg: &SignedWithKey<ConsensusNetMessage>,
        consensus_proposal: &ConsensusProposal,
    ) -> Result<(), Error> {
        debug!("Received Prepare message: {}", consensus_proposal);
        // if slot is 0, we are in genesis and we accept any leader
        // unless we already have one set (e.g. in tests)
        if self.bft_round_state.slot == 0
            && self.bft_round_state.leader_pubkey == ValidatorPublicKey::default()
        {
            self.bft_round_state.leader_pubkey = consensus_proposal.validators[0].clone();
        }
        // Validate message comes from the correct leader
        if !msg.validators.contains(&self.leader_id()) {
            self.metrics.prepare_error("wrong_leader");
            self.buffered_invalid_proposals
                .insert(consensus_proposal.hash(), consensus_proposal.clone());
            bail!(
                "Prepare consensus message does not come from current leader. I won't vote for it."
            );
        }

        // Verify received previous *Commit* Quorum Certificate
        // If a previous *Commit* Quorum Certificate exists, verify hashes
        // If no previous *Commit* Quorum Certificate is found, verify this one and save it if legit
        match self
            .bft_round_state
            .commit_quorum_certificates
            .get(&(self.bft_round_state.slot.saturating_sub(1)))
        {
            Some((previous_consensus_proposal_hash, previous_commit_quorum_certificate)) => {
                // FIXME: Ici on a besoin d'avoir une trace du consensus_proposal precedent...
                // Quid des validators qui arrivent en cours de route ?
                // On veut sûrement garder trace de quelques consensus_proposals précedents.
                if previous_commit_quorum_certificate.hash()
                    != consensus_proposal.previous_commit_quorum_certificate.hash()
                {
<<<<<<< HEAD
                    self.bft_round_state.leader_pubkey = consensus_proposal.validators[0].clone();
                }
                // Validate message comes from the correct leader
                if !msg.validators.contains(&self.leader_id()) {
                    self.metrics.prepare_error("wrong_leader");
                    self.buffered_invalid_proposals
                        .insert(consensus_proposal.hash(), consensus_proposal.clone());
                    bail!("Prepare consensus message does not come from current leader {}. I won't vote for it.", self.leader_id());
=======
                    self.metrics.prepare_error("missing_correct_commit_qc");
                    bail!("PrepareVote consensus proposal does not contain correct previous commit quorum certificate");
>>>>>>> fbce0571
                }
                if previous_consensus_proposal_hash
                    != &consensus_proposal.previous_consensus_proposal_hash
                {
                    self.metrics.prepare_error("proposal_match");
                    bail!("PrepareVote previous consensus proposal hash does not match");
                }
                // Verify slot
                if self.bft_round_state.slot != consensus_proposal.slot {
                    self.metrics.prepare_error("wrong_slot");
                    bail!(
                        "Consensus proposal slot is incorrect. Received {} and expected {}",
                        consensus_proposal.slot,
                        self.bft_round_state.slot
                    );
                }
                // Verify view
                if self.bft_round_state.view != consensus_proposal.view {
                    self.metrics.prepare_error("wrong_view");
                    bail!(
                        "Consensus proposal view is incorrect. Received {} and expected {}",
                        consensus_proposal.view,
                        self.bft_round_state.view
                    );
                }
                // Verify block
            }
            None if self.bft_round_state.slot == 0 => {
                if consensus_proposal.slot != 0 {
                    info!("🔄 Consensus state out of sync, need to catchup");
                    _ = self
                        .bus
                        .send(OutboundMessage::send(
                            self.leader_id(),
                            self.sign_net_message(ConsensusNetMessage::CatchupRequest())?,
                        ))
                        .context(
                            "Failed to send ConsensusNetMessage::CatchupRequest msg on the bus",
                        )?;
                } else {
                    info!("#### Received genesis block proposal ####");
                    self.genesis_bond(&consensus_proposal.validators)?;
                }
            }
            None => {
                // Verify proposal hash is correct
                if !self.verify_consensus_proposal_hash(
                    &consensus_proposal.previous_consensus_proposal_hash,
                ) {
                    self.metrics.prepare_error("previous_commit_qc_unknown");
                    // TODO Retrieve that data on other validators
                    bail!("Previsou Commit Quorum certificate is about an unknown consensus proposal. Can't process any furter");
                }

                let previous_commit_quorum_certificate_with_message = SignedWithKey {
                    msg: ConsensusNetMessage::ConfirmAck(
                        consensus_proposal.previous_consensus_proposal_hash.clone(),
                    ),
                    signature: consensus_proposal
                        .previous_commit_quorum_certificate
                        .signature
                        .clone(),
                    validators: consensus_proposal
                        .previous_commit_quorum_certificate
                        .validators
                        .clone(),
                };
                // Verify valid signature
                match BlstCrypto::verify(&previous_commit_quorum_certificate_with_message) {
                    Ok(res) => {
                        if !res {
                            self.metrics.prepare_error("previous_commit_qc_invalid");
                            bail!("Previous Commit Quorum Certificate is invalid")
                        }
                        // Buffers the previous *Commit* Quorum Cerficiate
                        self.store
                            .bft_round_state
                            .commit_quorum_certificates
                            .insert(
                                self.store.bft_round_state.slot - 1,
                                (
                                    consensus_proposal.previous_consensus_proposal_hash.clone(),
                                    consensus_proposal
                                        .previous_commit_quorum_certificate
                                        .clone(),
                                ),
                            );
                    }
                    Err(err) => {
                        self.metrics.prepare_error("bls_failure");
                        bail!(
                            "Previous Commit Quorum Certificate verification failed: {}",
                            err
                        )
                    }
                }
                // Properly finish the previous round
                self.finish_round()?;
            }
        };

        self.verify_new_bonded_validators(consensus_proposal)?;

        // Update consensus_proposal
        self.bft_round_state.consensus_proposal = consensus_proposal.clone();

        // Responds PrepareVote message to leader with validator's vote on this proposal
        if self.is_part_of_consensus(self.crypto.validator_pubkey()) {
            info!(
                proposal_hash = %consensus_proposal.hash(),
                "📤 Slot {} Prepare message validated. Sending PrepareVote to leader",
                self.bft_round_state.slot
            );
            _ = self
                .bus
                .send(OutboundMessage::send(
                    self.leader_id(),
                    self.sign_net_message(ConsensusNetMessage::PrepareVote(
                        consensus_proposal.hash(),
                    ))?,
                ))
                .context("Failed to send ConsensusNetMessage::PrepareVote msg on the bus")?;
        } else {
            info!("😥 Not part of consensus, not sending PrepareVote");
        }

        self.metrics.prepare();

        Ok(())
    }

    /// Message received by leader.
    fn on_prepare_vote(
        &mut self,
        msg: &SignedWithKey<ConsensusNetMessage>,
        consensus_proposal_hash: &ConsensusProposalHash,
    ) -> Result<()> {
        if !matches!(self.bft_round_state.step, Step::PrepareVote) {
            debug!(
                "PrepareVote received at wrong step (step = {:?})",
                self.bft_round_state.step
            );
            return Ok(());
        }

        // Verify that the PrepareVote is for the correct proposal
        if !self.verify_consensus_proposal_hash(consensus_proposal_hash) {
            self.metrics.prepare_vote_error("invalid_proposal_hash");
            bail!("PrepareVote has not received valid consensus proposal hash");
        }

        // Save vote message
        self.store.bft_round_state.prepare_votes.insert(msg.clone());

        // Get matching vote count
        let validated_votes = self
            .bft_round_state
            .prepare_votes
            .iter()
            .flat_map(|signed_message| signed_message.validators.clone())
            .collect::<HashSet<ValidatorPublicKey>>();

        let votes_power =
            self.compute_voting_power(validated_votes.into_iter().collect::<Vec<_>>().as_slice());

        let voting_power = votes_power + self.get_own_voting_power();

        self.metrics.prepare_votes_gauge(voting_power);

        // Waits for at least n-f = 2f+1 matching PrepareVote messages
        let f = self.compute_f();

        info!(
            "📩 Slot {} validated votes: {} / {} ({} validators for a total bond = {})",
            self.bft_round_state.slot,
            voting_power,
            2 * f + 1,
            self.bft_round_state.consensus_proposal.validators.len(),
            self.bft_round_state.staking.total_bond()
        );
        if voting_power > 2 * f {
            // Get all received signatures
            let aggregates: &Vec<&Signed<ConsensusNetMessage, ValidatorPublicKey>> =
                &self.bft_round_state.prepare_votes.iter().collect();

            // Aggregates them into a *Prepare* Quorum Certificate
            let prepvote_signed_aggregation = self.crypto.sign_aggregate(
                ConsensusNetMessage::PrepareVote(self.bft_round_state.consensus_proposal.hash()),
                aggregates,
            )?;

            self.metrics.prepare_votes_aggregation();

            // Buffers the *Prepare* Quorum Cerficiate
            self.bft_round_state.prepare_quorum_certificate = QuorumCertificate {
                signature: prepvote_signed_aggregation.signature.clone(),
                validators: prepvote_signed_aggregation.validators.clone(),
            };

            // if fast-path ... TODO
            // else send Confirm message to validators

            // Broadcast the *Prepare* Quorum Certificate to all validators
            debug!(
                "Slot {} PrepareVote message validated. Broadcasting Confirm",
                self.bft_round_state.slot
            );
            self.bft_round_state.step = Step::ConfirmAck;
            _ = self
                .bus
                .send(OutboundMessage::broadcast(self.sign_net_message(
                    ConsensusNetMessage::Confirm(
                        consensus_proposal_hash.clone(),
                        self.bft_round_state.prepare_quorum_certificate.clone(),
                    ),
                )?))
                .context("Failed to broadcast ConsensusNetMessage::Confirm msg on the bus")?;
        }
        // TODO(?): Update behaviour when having more ?
        // else if validated_votes > 2 * f + 1 {}
        Ok(())
    }

    /// Message received by follower.
    fn on_confirm(
        &mut self,
        consensus_proposal_hash: &ConsensusProposalHash,
        prepare_quorum_certificate: &QuorumCertificate,
    ) -> Result<()> {
        // Verifies the *Prepare* Quorum Certificate
        let prepare_quorum_certificate_with_message = SignedWithKey {
            msg: ConsensusNetMessage::PrepareVote(consensus_proposal_hash.clone()),
            signature: prepare_quorum_certificate.signature.clone(),
            validators: prepare_quorum_certificate.validators.clone(),
        };
        match BlstCrypto::verify(&prepare_quorum_certificate_with_message) {
            Ok(res) => {
                if !res {
                    self.metrics.confirm_error("prepare_qc_invalid");
                    bail!("Prepare Quorum Certificate received is invalid")
                }

                let voting_power =
                    self.compute_voting_power(prepare_quorum_certificate.validators.as_slice());

                // Verify enough validators signed
                let f = self.compute_f();

                info!(
                    "📩 Slot {} validated votes: {} / {} ({} validators for a total bond = {})",
                    self.bft_round_state.slot,
                    voting_power,
                    2 * f + 1,
                    self.bft_round_state.consensus_proposal.validators.len(),
                    self.bft_round_state.staking.total_bond()
                );

                if voting_power < 2 * f + 1 {
                    self.metrics.confirm_error("prepare_qc_incomplete");
                    bail!("Prepare Quorum Certificate does not contain enough voting power")
                }

                self.verify_quorum_and_catchup(
                    consensus_proposal_hash,
                    prepare_quorum_certificate,
                )?;

                // Buffers the *Prepare* Quorum Cerficiate
                self.bft_round_state.prepare_quorum_certificate =
                    prepare_quorum_certificate.clone();
            }
            Err(err) => bail!("Prepare Quorum Certificate verification failed: {}", err),
        }

        // Responds ConfirmAck to leader
        if self.is_part_of_consensus(self.crypto.validator_pubkey()) {
            info!(
                proposal_hash = %consensus_proposal_hash,
                "📤 Slot {} Confirm message validated. Sending ConfirmAck to leader",
                self.bft_round_state.slot
            );
            _ = self
                .bus
                .send(OutboundMessage::send(
                    self.leader_id(),
                    self.sign_net_message(ConsensusNetMessage::ConfirmAck(
                        consensus_proposal_hash.clone(),
                    ))?,
                ))
                .context("Failed to send ConsensusNetMessage::ConfirmAck msg on the bus")?;
        } else {
            info!("😥 Not part of consensus, not sending ConfirmAck");
        }
        Ok(())
    }

    /// Message received by leader.
    fn on_confirm_ack(
        &mut self,
        msg: &SignedWithKey<ConsensusNetMessage>,
        consensus_proposal_hash: &ConsensusProposalHash,
    ) -> Result<()> {
        if !matches!(self.bft_round_state.step, Step::ConfirmAck) {
            debug!(
                "ConfirmAck received at wrong step (step ={:?})",
                self.bft_round_state.step
            );
            return Ok(());
        }

        // Verify that the ConfirmAck is for the correct proposal
        if !self.verify_consensus_proposal_hash(consensus_proposal_hash) {
            self.metrics.confirm_ack_error("invalid_proposal_hash");
            debug!(
                "Got {} exptected {}",
                consensus_proposal_hash,
                self.bft_round_state.consensus_proposal.hash()
            );
            bail!("ConfirmAck got invalid consensus proposal hash");
        }

        // Save ConfirmAck. Ends if the message already has been processed
        if !self.store.bft_round_state.confirm_ack.insert(msg.clone()) {
            self.metrics.confirm_ack("already_processed");
            info!("ConfirmAck has already been processed");

            return Ok(());
        }

        // Get ConfirmAck count
        let confirmed_ack_validators = self
            .bft_round_state
            .confirm_ack
            .iter()
            .flat_map(|signed_message| signed_message.validators.clone())
            .collect::<HashSet<ValidatorPublicKey>>();

        let confirmed_power = self.compute_voting_power(
            confirmed_ack_validators
                .into_iter()
                .collect::<Vec<_>>()
                .as_slice(),
        );
        let voting_power = confirmed_power + self.get_own_voting_power();
        let f = self.compute_f();
        info!(
            "✅ Slot {} confirmed acks: {} / {} ({} validators for a total bond = {})",
            self.bft_round_state.slot,
            voting_power,
            2 * f + 1,
            self.bft_round_state.consensus_proposal.validators.len(),
            self.bft_round_state.staking.total_bond()
        );
        self.metrics.confirmed_ack_gauge(voting_power);
        if voting_power > 2 * f {
            // Get all signatures received and change ValidatorPublicKey for ValidatorPubKey
            let aggregates: &Vec<&Signed<ConsensusNetMessage, ValidatorPublicKey>> =
                &self.bft_round_state.confirm_ack.iter().collect();

            // Aggregates them into a *Commit* Quorum Certificate
            let commit_signed_aggregation = self.crypto.sign_aggregate(
                ConsensusNetMessage::ConfirmAck(self.bft_round_state.consensus_proposal.hash()),
                aggregates,
            )?;

            self.metrics.confirm_ack_commit_aggregate();

            // Buffers the *Commit* Quorum Cerficiate
            let commit_quorum_certificate = QuorumCertificate {
                signature: commit_signed_aggregation.signature.clone(),
                validators: commit_signed_aggregation.validators.clone(),
            };
            self.store
                .bft_round_state
                .commit_quorum_certificates
                .insert(
                    self.store.bft_round_state.slot,
                    (
                        consensus_proposal_hash.clone(),
                        commit_quorum_certificate.clone(),
                    ),
                );

<<<<<<< HEAD
                // Start new slot
                if self.is_next_leader() {
                    // Send Prepare message to all validators
                    self.delay_start_new_slot()
                } else if self.is_part_of_consensus(self.crypto.validator_pubkey()) {
                    return Ok(());
                } else if self
                    .bft_round_state
                    .staking
                    .get_stake(self.crypto.validator_pubkey())
                    .is_some()
                {
                    self.send_candidacy()
                } else {
                    info!(
                        "😥 No stake on pubkey '{}'. Not sending candidacy.",
                        self.crypto.validator_pubkey()
                    );
                    return Ok(());
                }
=======
            // Broadcast the *Commit* Quorum Certificate to all validators
            _ = self
                .bus
                .send(OutboundMessage::broadcast(self.sign_net_message(
                    ConsensusNetMessage::Commit(
                        consensus_proposal_hash.clone(),
                        commit_quorum_certificate,
                    ),
                )?))
                .context("Failed to broadcast ConsensusNetMessage::Confirm msg on the bus")?;

            // Finishes the bft round
            self.finish_round()?;
            // Start new slot
            if self.is_next_leader() {
                self.delay_start_new_slot()?;
>>>>>>> fbce0571
            }
        }
        // TODO(?): Update behaviour when having more ?
        Ok(())
    }

    /// Message received by follower.
    fn on_commit(
        &mut self,
        consensus_proposal_hash: &ConsensusProposalHash,
        commit_quorum_certificate: &QuorumCertificate,
    ) -> Result<()> {
        // Verifies and save the *Commit* Quorum Certificate
        let commit_quorum_certificate_with_message = SignedWithKey {
            msg: ConsensusNetMessage::ConfirmAck(consensus_proposal_hash.clone()),
            signature: commit_quorum_certificate.signature.clone(),
            validators: commit_quorum_certificate.validators.clone(),
        };

        match BlstCrypto::verify(&commit_quorum_certificate_with_message) {
            Ok(res) => {
                if !res {
                    self.metrics.commit_error("invalid_qc");
                    bail!("Commit Quorum Certificate received is invalid")
                }
                // Verify enough validators signed
                let voting_power =
                    self.compute_voting_power(commit_quorum_certificate.validators.as_slice());
                let f = self.compute_f();
                if voting_power < 2 * f + 1 {
                    self.metrics.commit_error("incomplete_qc");
                    bail!("Commit Quorum Certificate does not contain enough validators signatures")
                }

                self.verify_quorum_and_catchup(consensus_proposal_hash, commit_quorum_certificate)?;

                // Buffers the *Commit* Quorum Cerficiate
                self.store
                    .bft_round_state
                    .commit_quorum_certificates
                    .insert(
                        self.store.bft_round_state.slot,
                        (
                            consensus_proposal_hash.clone(),
                            commit_quorum_certificate.clone(),
                        ),
                    );
            }
            Err(err) => {
                self.metrics.commit_error("bls_failure");
                bail!("Commit Quorum Certificate verification failed: {}", err);
            }
        }

        // Finishes the bft round
        self.finish_round()?;

        self.metrics.commit();

        // Start new slot
        if self.is_next_leader() {
            // Send Prepare message to all validators
            self.delay_start_new_slot()
        } else if self.is_part_of_consensus(self.crypto.validator_pubkey()) {
            return Ok(());
        } else if self
            .bft_round_state
            .staking
            .get_stake(self.crypto.validator_pubkey())
            .is_some()
        {
            // Ask to be part of consensus
            let candidacy = ValidatorCandidacy {
                pubkey: self.crypto.validator_pubkey().clone(),
            };
            info!(
                "📝 Sending candidacy message to be part of consensus.  {}",
                candidacy
            );
            _ = self
                .bus
                .send(OutboundMessage::broadcast(self.sign_net_message(
                    ConsensusNetMessage::ValidatorCandidacy(candidacy),
                )?))
                .context("Failed to send candidacy msg on the bus")?;
            return Ok(());
        } else {
            info!(
                "😥 No stake on pubkey '{}'. Not sending candidacy.",
                self.crypto.validator_pubkey()
            );
            return Ok(());
        }
    }

    /// Message received by leader & follower.
    fn on_validator_candidacy(
        &mut self,
        msg: &SignedWithKey<ConsensusNetMessage>,
        candidacy: &ValidatorCandidacy,
    ) -> Result<()> {
        info!("📝 Received candidacy message: {}", candidacy);

        debug!(
            "Current consensus proposal: {}",
            self.bft_round_state.consensus_proposal
        );

        // Verify that the validator is not already part of the consensus
        if self.is_part_of_consensus(&candidacy.pubkey) {
            debug!("Validator is already part of the consensus");
            return Ok(());
        }

        // Verify that the candidate has enough stake
        if let Some(stake) = self.bft_round_state.staking.get_stake(&candidacy.pubkey) {
            if stake.amount < staking::MIN_STAKE {
                bail!("🛑 Candidate validator does not have enough stake to be part of consensus");
            }
        } else {
            bail!("🛑 Candidate validator is not staking !");
        }

        // Add validator to consensus candidates
        self.new_validators_candidates.push(NewValidatorCandidate {
            pubkey: candidacy.pubkey.clone(),
            msg: msg.clone(),
        });
        Ok(())
    }

    fn on_catchup_request(&mut self, msg: &SignedWithKey<ConsensusNetMessage>) -> Result<()> {
        info!("🔄 Catchup request received");
        _ = self
            .bus
            .send(OutboundMessage::send(
                msg.validators
                    .first()
                    .ok_or(anyhow!("No validator in msg"))?
                    .clone(),
                self.sign_net_message(ConsensusNetMessage::CatchupResponse(
                    self.bft_round_state.staking.clone(),
                ))?,
            ))
            .context("Failed to send ConsensusNetMessage::CatchupResponse msg on the bus")?;
        Ok(())
    }

    fn on_catchup_response(&mut self, staking: &Staking) -> Result<()> {
        info!("🔄 Catchup response received");
        if self.bft_round_state.slot == 0
            && self.bft_round_state.slot != self.bft_round_state.consensus_proposal.slot
        {
            self.bft_round_state.staking = staking.clone();
            Ok(())
        } else {
            bail!("CatchupResponse is only valid for genesis block");
        }
    }

    fn handle_command(&mut self, msg: ConsensusCommand) -> Result<()> {
        match msg {
            ConsensusCommand::SingleNodeBlockGeneration => {
                let mut txs = vec![];
                if !self.pending_batches.is_empty() {
                    txs = self.pending_batches.remove(0);
                }
                let block = Block {
                    parent_hash: BlockHash::new(""),
                    height: BlockHeight(0),
                    timestamp: get_current_timestamp(),
                    txs,
                };
                _ = self
                    .bus
                    .send(ConsensusEvent::CommitBlock {
                        block: block.clone(),
                    })
                    .context("Failed to send ConsensusEvent::CommitBlock msg on the bus")?;
                Ok(())
            }
            ConsensusCommand::NewStaker(staker) => {
                self.store.bft_round_state.staking.add_staker(staker)
            }
            ConsensusCommand::StartNewSlot => self.start_new_slot(),
        }
    }

    async fn handle_mempool_event(&mut self, msg: MempoolEvent) -> Result<()> {
        match msg {
            MempoolEvent::LatestBatch(batch) => {
                debug!("Received batch with txs: {:?}", batch);
                self.pending_batches.push(batch);

                Ok(())
            }
        }
    }

    fn handle_peer_event(&mut self, msg: PeerEvent) -> Result<()> {
        match msg {
            PeerEvent::NewPeer { pubkey } => {
                if self.bft_round_state.slot != 0 {
                    return Ok(());
                }
                if !self.is_next_leader() {
                    return Ok(());
                }
                info!("New peer added to genesis: {}", pubkey);
                self.genesis_pubkeys.push(pubkey.clone());
                if self.genesis_pubkeys.len() == 2 {
                    // Start first slot
                    debug!("Got a 2nd validator, starting first slot after delay");
                    return self.delay_start_new_slot();
                }
                Ok(())
            }
        }
    }

    pub fn start_master(&mut self, config: SharedConf) -> Result<()> {
        let interval = config.storage.interval;

        // hack to avoid another bus for a specific wip case
        let command_sender = Pick::<broadcast::Sender<ConsensusCommand>>::get(&self.bus).clone();
        if config.id == "single-node" {
            info!(
                "No peers configured, starting as master generating blocks every {} seconds",
                interval
            );

            tokio::spawn(async move {
                loop {
                    sleep(Duration::from_secs(interval)).await;

                    _ = command_sender
                        .send(ConsensusCommand::SingleNodeBlockGeneration)
                        .log_error("Cannot send message over channel");
                }
            });
        }

        Ok(())
    }

    pub async fn start(&mut self) -> Result<()> {
        handle_messages! {
            on_bus self.bus,
            listen<ConsensusCommand> cmd => {
                match self.handle_command(cmd) {
                    Ok(_) => (),
                    Err(e) => warn!("Error while handling consensus command: {:#}", e),
                }
            }
            listen<MempoolEvent> cmd => {
                match self.handle_mempool_event(cmd).await{
                    Ok(_) => (),
                    Err(e) => warn!("Error while handling mempool event: {:#}", e),
                }
            }
            listen<SignedWithKey<ConsensusNetMessage>> cmd => {
                match self.handle_net_message(&cmd) {
                    Ok(_) => (),
                    Err(e) => warn!("Consensus message failed: {:#}", e),
                }
            }
            listen<PeerEvent> cmd => {
                match self.handle_peer_event(cmd) {
                    Ok(_) => (),
                    Err(e) => warn!("Error while handling peer event: {:#}", e),
                }
            }
        }
    }

    fn sign_net_message(
        &self,
        msg: ConsensusNetMessage,
    ) -> Result<SignedWithKey<ConsensusNetMessage>> {
        debug!("🔏 Signing message: {:?}", msg);
        self.crypto.sign(msg)
    }
}

#[cfg(test)]
mod test {
    use std::sync::Arc;

    use super::*;
    use crate::{
        p2p::network::NetMessage,
        utils::{conf::Conf, crypto},
    };
    use assertables::assert_contains;
    use staking::Stake;
    use tokio::sync::broadcast::Receiver;

    struct TestCtx {
        out_receiver: Receiver<OutboundMessage>,
        _event_receiver: Receiver<ConsensusEvent>,
        _p2p_receiver: Receiver<P2PCommand>,
        consensus: Consensus,
        name: String,
    }

    impl TestCtx {
        async fn new(name: &str, crypto: BlstCrypto) -> Self {
            let shared_bus = SharedMessageBus::new(BusMetrics::global("global".to_string()));
            let out_receiver = get_receiver::<OutboundMessage>(&shared_bus).await;
            let event_receiver = get_receiver::<ConsensusEvent>(&shared_bus).await;
            let p2p_receiver = get_receiver::<P2PCommand>(&shared_bus).await;
            let bus = ConsensusBusClient::new_from_bus(shared_bus.new_handle()).await;

            let store = ConsensusStore::default();
            let conf = Arc::new(Conf::default());
            let consensus = Consensus {
                metrics: ConsensusMetrics::global("id".to_string()),
                bus,
                genesis_pubkeys: vec![],
                file: None,
                store,
                config: conf,
                crypto: Arc::new(crypto),
            };

            Self {
                out_receiver,
                _event_receiver: event_receiver,
                _p2p_receiver: p2p_receiver,
                consensus,
                name: name.to_string(),
            }
        }

        async fn build() -> (Self, Self) {
            let crypto = crypto::BlstCrypto::new("node-1".into());
            info!("node 1: {}", crypto.validator_pubkey());
            let c_other = crypto::BlstCrypto::new("node-2".into());
            info!("node 2: {}", c_other.validator_pubkey());
            let mut node1 = Self::new("node-1", crypto.clone()).await;
            node1.consensus.is_next_leader = true;
            node1.consensus.genesis_pubkeys = vec![
                crypto.validator_pubkey().clone(),
                c_other.validator_pubkey().clone(),
            ];

            let mut node2 = Self::new("node-2", c_other).await;
            node2.consensus.is_next_leader = false;
            node2.consensus.bft_round_state.leader_pubkey = crypto.validator_pubkey().clone();
            node2.consensus.bft_round_state.leader_index = 0;

            (node1, node2)
        }

        async fn new_node(name: &str, leader: &Self, leader_index: u64) -> Self {
            let crypto = crypto::BlstCrypto::new(name.into());
            let mut node = Self::new(name, crypto.clone()).await;

            node.consensus.bft_round_state.leader_pubkey = leader.pubkey();
            node.consensus.bft_round_state.leader_index = leader_index;

            node
        }

        fn pubkey(&self) -> ValidatorPublicKey {
            self.consensus.crypto.validator_pubkey().clone()
        }

        #[track_caller]
        fn handle_msg(&mut self, msg: &SignedWithKey<ConsensusNetMessage>, err: &str) {
            debug!("📥 {} Handling message: {:?}", self.name, msg);
            self.consensus.handle_net_message(msg).expect(err);
        }

        #[track_caller]
        fn handle_msg_err(&mut self, msg: &SignedWithKey<ConsensusNetMessage>) -> Error {
            debug!("📥 {} Handling message expecting err: {:?}", self.name, msg);
            let err = self.consensus.handle_net_message(msg).unwrap_err();
            info!("Expected error: {:#}", err);
            err
        }

        #[track_caller]
        fn add_staker(&mut self, staker: &Self, amount: u64, err: &str) {
            debug!("➕ {} Add staker: {:?}", self.name, staker.name);
            self.consensus
                .handle_command(ConsensusCommand::NewStaker(Staker {
                    pubkey: staker.consensus.crypto.validator_pubkey().clone(),
                    stake: Stake { amount },
                }))
                .expect(err)
        }

        #[track_caller]
        fn with_stake(&mut self, amount: u64, err: &str) {
            self.consensus
                .handle_command(ConsensusCommand::NewStaker(Staker {
                    pubkey: self.consensus.crypto.validator_pubkey().clone(),
                    stake: Stake { amount },
                }))
                .expect(err);
        }

        fn start_new_slot(&mut self) {
            self.consensus
                .start_new_slot()
                .expect("Failed to start slot");
        }

        #[track_caller]
        fn assert_broadcast(
            &mut self,
            err: &str,
        ) -> Signed<ConsensusNetMessage, ValidatorPublicKey> {
            #[allow(clippy::expect_fun_call)]
            let rec = self
                .out_receiver
                .try_recv()
                .expect(format!("{err}: No message broadcasted").as_str());

            if let OutboundMessage::BroadcastMessage(net_msg) = rec {
                if let NetMessage::ConsensusMessage(msg) = net_msg {
                    msg
                } else {
                    panic!("{err}: Consenus OutboundMessage message is missing");
                }
            } else {
                panic!("{err}: Broadcast OutboundMessage message is missing");
            }
        }

        #[track_caller]
        fn assert_send(
            &mut self,
            to: &Self,
            err: &str,
        ) -> Signed<ConsensusNetMessage, ValidatorPublicKey> {
            #[allow(clippy::expect_fun_call)]
            let rec = self
                .out_receiver
                .try_recv()
                .expect(format!("{err}: No message sent").as_str());

            if let OutboundMessage::SendMessage {
                validator_id: dest,
                msg: net_msg,
            } = rec
            {
                assert_eq!(to.pubkey(), dest);
                if let NetMessage::ConsensusMessage(msg) = net_msg {
                    msg
                } else {
                    panic!("Consenus OutboundMessage message is missing");
                }
            } else {
                panic!("Send OutboundMessage message is missing");
            }
        }
    }

    #[test_log::test(tokio::test)]
    async fn test_happy_path() {
        let (mut node1, mut node2) = TestCtx::build().await;

        node1.start_new_slot();
        // Slot 0 - leader = node1
        let leader_proposal = node1.assert_broadcast("Leader proposal");
        node2.handle_msg(&leader_proposal, "Leader proposal");

        let slave_vote = node2.assert_send(&node1, "Slave vote");
        node1.handle_msg(&slave_vote, "Slave vote");

        let leader_confirm = node1.assert_broadcast("Leader confirm");
        node2.handle_msg(&leader_confirm, "Leader confirm");

        let slave_confirm_ack = node2.assert_send(&node1, "Slave confirm ack");
        node1.handle_msg(&slave_confirm_ack, "Slave confirm ack");

        let leader_commit = node1.assert_broadcast("Leader commit");
        node2.handle_msg(&leader_commit, "Leader commit");

        // Slot 1 - leader = node2
        let leader_proposal = node2.assert_broadcast("Leader proposal");
        node1.handle_msg(&leader_proposal, "Leader proposal");

        let slave_vote = node1.assert_send(&node2, "Slave vote");
        node2.handle_msg(&slave_vote, "Slave vote");

        let leader_confirm = node2.assert_broadcast("Leader confirm");
        node1.handle_msg(&leader_confirm, "Leader confirm");

        let slave_confirm_ack = node1.assert_send(&node2, "Slave confirm ack");
        node2.handle_msg(&slave_confirm_ack, "Slave confirm ack");

        let leader_commit = node2.assert_broadcast("Leader commit");
        node1.handle_msg(&leader_commit, "Leader commit");

        // Slot 2 - leader = node1
        let leader_proposal = node1.assert_broadcast("Leader proposal");
        node2.handle_msg(&leader_proposal, "Leader proposal");

        let slave_vote = node2.assert_send(&node1, "Slave vote");
        node1.handle_msg(&slave_vote, "Slave vote");

        let leader_confirm = node1.assert_broadcast("Leader confirm");
        node2.handle_msg(&leader_confirm, "Leader confirm");

        let slave_confirm_ack = node2.assert_send(&node1, "Slave confirm ack");
        node1.handle_msg(&slave_confirm_ack, "Slave confirm ack");

        let leader_commit = node1.assert_broadcast("Leader commit");
        node2.handle_msg(&leader_commit, "Leader commit");

        assert_eq!(node1.consensus.blocks.len(), 3);
        assert_eq!(node2.consensus.blocks.len(), 3);
    }

    #[test_log::test(tokio::test)]
    async fn test_candidacy() {
        let (mut node1, mut node2) = TestCtx::build().await;

        // Slot 0
        {
            node1.start_new_slot();
            let leader_proposal = node1.assert_broadcast("Leader proposal");
            node2.handle_msg(&leader_proposal, "Leader proposal");
            let slave_vote = node2.assert_send(&node1, "Slave vote");
            node1.handle_msg(&slave_vote, "Slave vote");
            let leader_confirm = node1.assert_broadcast("Leader confirm");
            node2.handle_msg(&leader_confirm, "Leader confirm");
            let slave_confirm_ack = node2.assert_send(&node1, "Slave confirm ack");
            node1.handle_msg(&slave_confirm_ack, "Slave confirm ack");
            let leader_commit = node1.assert_broadcast("Leader commit");
            node2.handle_msg(&leader_commit, "Leader commit");
        }

        let mut node3 = TestCtx::new_node("node-3", &node2, 1).await;
        // Slot 1: New slave catchup - leader = node2
        {
            info!("➡️  Leader proposal");
            let leader_proposal = node2.assert_broadcast("Leader proposal");
            node1.handle_msg(&leader_proposal, "Leader proposal");
            node3.handle_msg(&leader_proposal, "Leader proposal");
            info!("➡️  Slave 2 catchup");
            let slave2_catchup_req = node3.assert_send(&node2, "Slave2 catchup");
            node2.handle_msg(&slave2_catchup_req, "Slave2 catchup");
            let leader_catchup_resp = node2.assert_send(&node3, "Salve2 catchup");
            node3.handle_msg(&leader_catchup_resp, "Slave2 catchup");
            info!("➡️  Slave vote");
            let slave_vote = node1.assert_send(&node2, "Slave vote");
            node2.handle_msg(&slave_vote, "Slave vote");
            info!("➡️  Leader confirm");
            let leader_confirm = node2.assert_broadcast("Leader confirm");
            node1.handle_msg(&leader_confirm, "Leader confirm");
            node3.handle_msg(&leader_confirm, "Leader confirm");
            info!("➡️  Slave confirm ack");
            let slave_confirm_ack = node1.assert_send(&node2, "Slave confirm ack");
            node2.handle_msg(&slave_confirm_ack, "Slave confirm ack");
            info!("➡️  Leader commit");
            let leader_commit = node2.assert_broadcast("Leader commit");
            node1.handle_msg(&leader_commit, "Leader commit");

            node3.with_stake(100, "Add stake");
            node3.handle_msg(&leader_commit, "Leader commit");
            info!("➡️  Slave 2 candidacy");
            let slave2_candidacy = node3.assert_broadcast("Slave 2 candidacy");
            assert_contains!(
                node2.handle_msg_err(&slave2_candidacy).to_string(),
                "validator is not staking"
            );
            node1.add_staker(&node3, 100, "Add staker");
            node1.handle_msg(&slave2_candidacy, "Slave 2 candidacy");
            node2.add_staker(&node3, 100, "Add staker");
            node2.handle_msg(&slave2_candidacy, "Slave 2 candidacy");
        }

        // Slot 2: Still a slot without slave 2 - leader = node 1
        {
            info!("➡️  Leader proposal");
            let leader_proposal = node1.assert_broadcast("Leader proposal");
            if let ConsensusNetMessage::Prepare(consensus_proposal) = &leader_proposal.msg {
                assert_eq!(consensus_proposal.validators.len(), 2);
            } else {
                panic!("Leader proposal is not a Prepare message");
            }
            node2.handle_msg(&leader_proposal, "Leader proposal");
            node3.handle_msg(&leader_proposal, "Leader proposal");
            info!("➡️  Slave vote");
            let slave_vote = node2.assert_send(&node1, "Slave vote");
            node1.handle_msg(&slave_vote, "Slave vote");
            info!("➡️  Leader confirm");
            let leader_confirm = node1.assert_broadcast("Leader confirm");
            node2.handle_msg(&leader_confirm, "Leader confirm");
            node3.handle_msg(&leader_confirm, "Leader confirm");
            info!("➡️  Slave confirm ack");
            let slave_confirm_ack = node2.assert_send(&node1, "Slave confirm ack");
            node1.handle_msg(&slave_confirm_ack, "Slave confirm ack");
            info!("➡️  Leader commit");
            let leader_commit = node1.assert_broadcast("Leader commit");
            node2.handle_msg(&leader_commit, "Leader commit");
            node3.handle_msg(&leader_commit, "Leader commit");
            info!("➡️  Slave 2 candidacy");
            let slave2_candidacy = node3.assert_broadcast("Slave 2 candidacy");
            node1.handle_msg(&slave2_candidacy, "Slave 2 candidacy");
            node2.handle_msg(&slave2_candidacy, "Slave 2 candidacy");
        }

        // Slot 3: Slave 2 joined consensus, leader = node-2
        {
            info!("➡️  Leader proposal");
            let leader_proposal = node2.assert_broadcast("Leader proposal");
            if let ConsensusNetMessage::Prepare(consensus_proposal) = &leader_proposal.msg {
                assert_eq!(consensus_proposal.validators.len(), 3);
            } else {
                panic!("Leader proposal is not a Prepare message");
            }
            node1.handle_msg(&leader_proposal, "Leader proposal");
            node3.handle_msg(&leader_proposal, "Leader proposal");
            info!("➡️  Slave vote");
            let slave_vote = node1.assert_send(&node2, "Slave vote");
            let slave2_vote = node3.assert_send(&node2, "Slave vote");
            node2.handle_msg(&slave_vote, "Slave vote");
            node2.handle_msg(&slave2_vote, "Slave vote");
            info!("➡️  Leader confirm");
            let leader_confirm = node2.assert_broadcast("Leader confirm");
            node1.handle_msg(&leader_confirm, "Leader confirm");
            node3.handle_msg(&leader_confirm, "Leader confirm");
            info!("➡️  Slave confirm ack");
            let slave_confirm_ack = node1.assert_send(&node2, "Slave confirm ack");
            let slave2_confirm_ack = node3.assert_send(&node2, "Slave confirm ack");
            node2.handle_msg(&slave_confirm_ack, "Slave confirm ack");
            node2.handle_msg(&slave2_confirm_ack, "Slave confirm ack");
            info!("➡️  Leader commit");
            let leader_commit = node2.assert_broadcast("Leader commit");
            node1.handle_msg(&leader_commit, "Leader commit");
            node3.handle_msg(&leader_commit, "Leader commit");
        }

        assert_eq!(node1.consensus.bft_round_state.slot, 4);
        assert_eq!(node2.consensus.bft_round_state.slot, 4);
        assert_eq!(node3.consensus.bft_round_state.slot, 4);
    }
}<|MERGE_RESOLUTION|>--- conflicted
+++ resolved
@@ -678,19 +678,8 @@
                 if previous_commit_quorum_certificate.hash()
                     != consensus_proposal.previous_commit_quorum_certificate.hash()
                 {
-<<<<<<< HEAD
-                    self.bft_round_state.leader_pubkey = consensus_proposal.validators[0].clone();
-                }
-                // Validate message comes from the correct leader
-                if !msg.validators.contains(&self.leader_id()) {
-                    self.metrics.prepare_error("wrong_leader");
-                    self.buffered_invalid_proposals
-                        .insert(consensus_proposal.hash(), consensus_proposal.clone());
-                    bail!("Prepare consensus message does not come from current leader {}. I won't vote for it.", self.leader_id());
-=======
                     self.metrics.prepare_error("missing_correct_commit_qc");
                     bail!("PrepareVote consensus proposal does not contain correct previous commit quorum certificate");
->>>>>>> fbce0571
                 }
                 if previous_consensus_proposal_hash
                     != &consensus_proposal.previous_consensus_proposal_hash
@@ -1074,28 +1063,6 @@
                     ),
                 );
 
-<<<<<<< HEAD
-                // Start new slot
-                if self.is_next_leader() {
-                    // Send Prepare message to all validators
-                    self.delay_start_new_slot()
-                } else if self.is_part_of_consensus(self.crypto.validator_pubkey()) {
-                    return Ok(());
-                } else if self
-                    .bft_round_state
-                    .staking
-                    .get_stake(self.crypto.validator_pubkey())
-                    .is_some()
-                {
-                    self.send_candidacy()
-                } else {
-                    info!(
-                        "😥 No stake on pubkey '{}'. Not sending candidacy.",
-                        self.crypto.validator_pubkey()
-                    );
-                    return Ok(());
-                }
-=======
             // Broadcast the *Commit* Quorum Certificate to all validators
             _ = self
                 .bus
@@ -1112,7 +1079,6 @@
             // Start new slot
             if self.is_next_leader() {
                 self.delay_start_new_slot()?;
->>>>>>> fbce0571
             }
         }
         // TODO(?): Update behaviour when having more ?
@@ -1184,21 +1150,7 @@
             .get_stake(self.crypto.validator_pubkey())
             .is_some()
         {
-            // Ask to be part of consensus
-            let candidacy = ValidatorCandidacy {
-                pubkey: self.crypto.validator_pubkey().clone(),
-            };
-            info!(
-                "📝 Sending candidacy message to be part of consensus.  {}",
-                candidacy
-            );
-            _ = self
-                .bus
-                .send(OutboundMessage::broadcast(self.sign_net_message(
-                    ConsensusNetMessage::ValidatorCandidacy(candidacy),
-                )?))
-                .context("Failed to send candidacy msg on the bus")?;
-            return Ok(());
+            self.send_candidacy()
         } else {
             info!(
                 "😥 No stake on pubkey '{}'. Not sending candidacy.",
