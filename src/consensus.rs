//! Handles all consensus logic up to block commitment.

use anyhow::{bail, Context, Error, Result};
use bincode::{Decode, Encode};
use rand::Rng;
use serde::{Deserialize, Serialize};
use std::{
    collections::{HashMap, HashSet},
    default::Default,
    fs,
    path::Path,
    time::Duration,
};
use tokio::{sync::broadcast::Sender, time::sleep};
use tracing::{info, warn};

use crate::{
    bus::{command_response::CmdRespClient, BusMessage, SharedMessageBus},
    handle_messages,
    mempool::{MempoolCommand, MempoolResponse},
    model::{get_current_timestamp, Block, BlockHash, Hashable, Transaction},
<<<<<<< HEAD
    p2p::network::{OutboundMessage, Signed},
=======
    p2p::network::{OutboundMessage, SignedWithId},
>>>>>>> 7c982f8a
    utils::{conf::SharedConf, crypto::BlstCrypto, logger::LogMe},
    validator_registry::{ValidatorId, ValidatorRegistry, ValidatorRegistryNetMessage},
};

#[derive(Debug, Serialize, Deserialize, Clone, Encode, Decode)]
pub enum ConsensusNetMessage {
    StartNewSlot,
    Prepare(ConsensusProposal),
    PrepareVote(bool), // FIXME: set correct type
    Confirm(u64),      // FIXME: set correct type (*Prepare* Quorum Certificate)
    ConfirmAck,
    Commit(u64), // FIXME: set correct type (*Commit* Quorum Certificate)
}

#[derive(Debug, Clone, Deserialize, Serialize)]
pub enum ConsensusCommand {
    SaveOnDisk,
    GenerateNewBlock,
}

#[derive(Debug, Clone, Deserialize, Serialize)]
pub enum ConsensusEvent {
    CommitBlock { batch_id: String, block: Block },
}

impl BusMessage for ConsensusCommand {}
impl BusMessage for ConsensusEvent {}
impl BusMessage for ConsensusNetMessage {}

// TODO: move struct to model.rs ?
#[derive(Serialize, Deserialize, Encode, Decode, Default)]
pub struct BFTRoundState {
    is_leader: bool,
    slot: u64,
    view: u64,
    prepare_quorum_certificate: u64,
    prep_votes: HashMap<ValidatorId, bool>, // FIXME: set correct type (here it's validator_id:vote)
    commit_quorum_certificate: HashMap<u64, u64>, // FIXME: set correct type (here it's slot:quorum certificate)
    confirm_ack: HashSet<ValidatorId>, // FIXME: set correct type (here it's validator_id)
    block: Option<Block>,              // FIXME: Block ou cut ?
}

impl BFTRoundState {
    fn finish_round(
        &mut self,
        consensus_command_sender: &Sender<ConsensusCommand>,
    ) -> Result<(), Error> {
        self.slot += 1;
        self.view = 0;
        self.prep_votes = HashMap::default();
        self.confirm_ack = HashSet::default();

        // Applies and add new block to its NodeState
        _ = consensus_command_sender
            .send(ConsensusCommand::GenerateNewBlock)
            .context("Cannot send message over channel")?;
        _ = consensus_command_sender
            .send(ConsensusCommand::SaveOnDisk)
            .context("Cannot send message over channel")?;
        Ok(())
    }
}

// TODO: move struct to model.rs ?
#[derive(Debug, Clone, Serialize, Deserialize, Encode, Decode)]
pub struct ConsensusProposal {
    pub slot: u64,
    pub view: u64,
    pub previous_commit_quorum_certificate: u64, // FIXME. Set correct type
    pub block: Block,                            // FIXME: Block ou cut ?
}

#[derive(Serialize, Deserialize, Encode, Decode)]
pub struct Consensus {
    validators: ValidatorRegistry,
    bft_round_state: BFTRoundState,
    pub blocks: Vec<Block>,
    batch_id: u64,
    // Accumulated batches from mempool
    tx_batches: HashMap<String, Vec<Transaction>>,
    // Current proposed block
    current_block_batches: Vec<String>,
    // Once a block commits, we store it there (or not ?)
    // committed_block_batches: HashMap<String, HashMap<String, Vec<Transaction>>>,
}

impl Consensus {
    fn add_block(&mut self, block: Block) {
        self.blocks.push(block);
    }

    fn new_block(&mut self) -> Block {
        let last_block = self.blocks.last();

        let parent_hash = last_block
            .map(|b| b.hash())
            .unwrap_or(BlockHash::new("000"));
        let parent_height = last_block.map(|b| b.height).unwrap_or_default();

        let mut all_txs = vec![];

        // prepare accumulated txs to feed the block
        // a previous batch can be there because of a previous block that failed to commit
        for (batch_id, txs) in self.tx_batches.iter() {
            all_txs.extend(txs.clone());
            self.current_block_batches.push(batch_id.clone());
        }

        // Start Consensus with following block
        let block = Block {
            parent_hash,
            height: parent_height + 1,
            timestamp: get_current_timestamp(),
            txs: all_txs,
        };

        // Waiting for commit... TODO split this task

        // Commit block/if commit fails,
        // block won't be added, next block will try to add the txs
        self.add_block(block.clone());

        // Once commited we clean the state for the next block
        for cbb in self.current_block_batches.iter() {
            self.tx_batches.remove(cbb);
        }
        _ = self.current_block_batches.drain(0..);

        info!("New block {}", block.height);
        block
    }

    pub fn save_on_disk(&self) -> Result<()> {
        let mut writer = fs::File::create("data.bin").log_error("Create Ctx file")?;
        bincode::encode_into_std_write(self, &mut writer, bincode::config::standard())
            .log_error("Serializing Ctx chain")?;
        info!("Saved blockchain on disk with {} blocks", self.blocks.len());

        Ok(())
    }

    pub fn load_from_disk(data_directory: &Path) -> Result<Self> {
        let mut reader =
            fs::File::open(data_directory.join("data.bin")).log_warn("Loading data from disk")?;
        let ctx: Consensus =
            bincode::decode_from_std_read(&mut reader, bincode::config::standard())
                .log_warn("Deserializing data from disk")?;
        info!("Loaded {} blocks from disk.", ctx.blocks.len());

        Ok(ctx)
    }

    fn verify_consensus_proposal(&self, _consensus_proposal: ConsensusProposal) -> bool {
        // TODO
        true
    }

    fn verify_prepare_quorum_certificate(&self, _prepare_quorum_certificate: u64) -> bool {
        // TODO
        true
    }

    fn verify_commit_quorum_certificate(&self, _commit_quorum_certificate: u64) -> bool {
        // TODO
        true
    }

    fn is_leader(&self) -> bool {
        // TODO
        true
    }

    fn get_next_leader(&self) -> ValidatorId {
        // TODO
        ValidatorId("node-1".to_owned())
    }

    fn leader_id(&self) -> ValidatorId {
        // TODO
        ValidatorId("node-1".to_owned())
    }

    fn handle_net_message(
        &mut self,
        msg: SignedWithId<ConsensusNetMessage>,
        crypto: &BlstCrypto,
        outbound_sender: &Sender<OutboundMessage>,
        consensus_command_sender: &Sender<ConsensusCommand>,
    ) -> Result<(), Error> {
        if !self.validators.check_signed(&msg)? {
            bail!("Invalid signature for message {:?}", msg);
        }

        match msg.msg {
            ConsensusNetMessage::StartNewSlot => {
                // Message received by leader.

                // Verifies that previous slot has a valid *Commit* Quorum Certificate

                // Verifies that to-be-built block is large enough (?)

                // Updates its bft state
                self.bft_round_state.is_leader = true;

                // Creates new block

                // Creates ConsensusProposal
                // let previous_commit_quorum_certificate = match self
                //     .bft_round_state
                //     .commit_quorum_certificate
                //     .get(&self.bft_round_state.slot)
                // {
                //     Some(v) => v,
                //     None => {
                //         bail!("Can't start new slot: unknown previous commit quorum certificate")
                //     }
                // };
                let consensus_proposal = ConsensusProposal {
                    slot: self.bft_round_state.slot,
                    view: self.bft_round_state.view,
                    previous_commit_quorum_certificate: 1,
                    block: self.new_block(),
                };

                // Broadcasts Prepare message to all replicas
                _ = outbound_sender
                    .send(OutboundMessage::broadcast(Self::sign_net_message(
                        crypto,
                        ConsensusNetMessage::Prepare(consensus_proposal),
                    )?))
                    .context("Failed to broadcast ConsensusNetMessage::Prepare msg on the bus")?;

                Ok(())
            }
            ConsensusNetMessage::Prepare(consensus_proposal) => {
                // Message received by replica.

                // Validate message comes from the correct leader
                if !msg.validators.contains(&self.leader_id()) {
                    // fail
                }
                // Validate consensus_proposal slot, view, previous_qc and proposed block
                let vote = self.verify_consensus_proposal(consensus_proposal);
                // Responds PrepareVote message to leader with replica's vote on this proposal
                _ = outbound_sender
                    .send(OutboundMessage::send(
                        self.leader_id(),
                        Self::sign_net_message(crypto, ConsensusNetMessage::PrepareVote(vote))?,
                    ))
                    .context("Failed to send ConsensusNetMessage::Confirm msg on the bus")?;
                Ok(())
            }
            ConsensusNetMessage::PrepareVote(vote) => {
                // Message received by leader.

                // Save vote
                msg.validators.iter().for_each(|v| {
                    self.bft_round_state.prep_votes.insert(v.clone(), vote);
                });
                // Get matching vote count
                let validated_votes = self
                    .bft_round_state
                    .prep_votes
                    .iter()
                    .fold(0, |acc, (_, vote)| acc + if *vote { 1 } else { 0 });

                // Waits for at least 𝑛−𝑓 = 2𝑓+1 matching PrepareVote messages
                let f: usize = self.validators.get_validators_count() / 3;
                if validated_votes == 2 * f + 1 {
                    // Aggregates them into a *Prepare* Quorum Certificate
                    let prepare_quorum_certificate = rand::thread_rng().gen(); // FIXME

                    // if fast-path ... TODO
                    // else send Confirm message to replicas
                    _ = outbound_sender
                        .send(OutboundMessage::broadcast(Self::sign_net_message(
                            crypto,
                            ConsensusNetMessage::Confirm(prepare_quorum_certificate),
                        )?))
                        .context(
                            "Failed to broadcast ConsensusNetMessage::Confirm msg on the bus",
                        )?;
                }
                Ok(())
            }
            ConsensusNetMessage::Confirm(prepare_quorum_certificate) => {
                // Message received by replica.

                // Verifies and save the *Prepare* Quorum Certificate
                if !self.verify_prepare_quorum_certificate(prepare_quorum_certificate) {
                    // Fail
                }
                // Buffers the *Prepare* Quorum Cerficiate
                self.bft_round_state.prepare_quorum_certificate = prepare_quorum_certificate;
                // Responds ConfirmAck to leader
                _ = outbound_sender
                    .send(OutboundMessage::send(
                        self.leader_id(),
                        Self::sign_net_message(crypto, ConsensusNetMessage::ConfirmAck)?,
                    ))
                    .context("Failed to send ConsensusNetMessage::ConfirmAck msg on the bus")?;
                Ok(())
            }
            ConsensusNetMessage::ConfirmAck => {
                // Message received by leader.

                // Save ConfirmAck
                msg.validators.iter().for_each(|v| {
                    self.bft_round_state.confirm_ack.insert(v.clone());
                });

                let f: usize = self.validators.get_validators_count() / 3;
                if self.bft_round_state.confirm_ack.len() >= (2 * f + 1) {
                    // Aggregates 2𝑓 +1 matching ConfirmAck messages into a *Commit* Quorum Certificate
                    let commit_quorum_certificate = rand::thread_rng().gen(); // FIXME

                    // Send Commit message of this certificate to all replicas
                    _ = outbound_sender
                        .send(OutboundMessage::broadcast(Self::sign_net_message(
                            crypto,
                            ConsensusNetMessage::Commit(commit_quorum_certificate),
                        )?))
                        .context(
                            "Failed to broadcast ConsensusNetMessage::Confirm msg on the bus",
                        )?;

                    // Finishes the bft round
                    self.bft_round_state.is_leader = false;
                    self.bft_round_state
                        .finish_round(consensus_command_sender)?;
                }

                Ok(())
            }
            ConsensusNetMessage::Commit(commit_quorum_certificate) => {
                // Message received by replica.

                // Verifies and save the *Commit* Quorum Certificate
                self.verify_commit_quorum_certificate(commit_quorum_certificate);
                self.bft_round_state
                    .commit_quorum_certificate
                    .insert(self.bft_round_state.slot, commit_quorum_certificate);

                // Finishes the bft round
                self.bft_round_state
                    .finish_round(consensus_command_sender)?;

                // Sends message to next leader to start new slot
                if self.is_leader() {
                    // Send Prepare message to all replicas
                    _ = outbound_sender
                        .send(OutboundMessage::send(
                            self.get_next_leader(),
                            Self::sign_net_message(crypto, ConsensusNetMessage::StartNewSlot)?,
                        ))
                        .context(
                            "Failed to send ConsensusNetMessage::SartNewSlot msg on the bus",
                        )?;
                }
                Ok(())
            }
        }
    }

    async fn handle_command(
        &mut self,
        msg: ConsensusCommand,
        bus: &SharedMessageBus,
        _crypto: &BlstCrypto,
        consensus_event_sender: &Sender<ConsensusEvent>,
        _outbound_sender: &Sender<OutboundMessage>,
    ) -> Result<()> {
        match msg {
            ConsensusCommand::GenerateNewBlock => {
                self.batch_id += 1;
                if let Some(res) = bus
                    .request(MempoolCommand::CreatePendingBatch {
                        id: self.batch_id.to_string(),
                    })
                    .await?
                {
                    match res {
                        MempoolResponse::PendingBatch { id, txs } => {
                            info!("Received pending batch {} with {} txs", &id, &txs.len());
                            self.tx_batches.insert(id.clone(), txs);
                            let block = self.new_block();
                            // send to internal bus
                            _ = consensus_event_sender
                                .send(ConsensusEvent::CommitBlock {
                                    batch_id: id,
                                    block: block.clone(),
                                })
                                .context(
                                    "Failed to send ConsensusEvent::CommitBlock msg on the bus",
                                )?;
                        }
                    }
                }
                Ok(())
            }

            ConsensusCommand::SaveOnDisk => {
                _ = self.save_on_disk();
                Ok(())
            }
        }
    }

    pub async fn start(
        &mut self,
        bus: SharedMessageBus,
        config: SharedConf,
        crypto: BlstCrypto,
    ) -> Result<()> {
        // let interval = config.storage.interval;
        // let node_is_alone = config.peers.is_empty();
        // FIXME: should be removed
        let temp_outbound_sender = bus.sender::<OutboundMessage>().await;
        let outbound_sender = bus.sender::<OutboundMessage>().await;
        let consensus_event_sender = bus.sender::<ConsensusEvent>().await;
        let consensus_command_sender = bus.sender::<ConsensusCommand>().await;

        // FIXME: pour le moment node-1 sera le validateur à chaque slot
        if config.id == ValidatorId("node-1".to_owned()) {
            self.bft_round_state.is_leader = true;
        }
        // FIXME: node-2 sera le validateur qui déclanchera le démarrage du premier slot
        if config.id == ValidatorId("node-2".to_owned()) {
            let next_leader = self.get_next_leader();
            if let Ok(signed_message) =
                Self::sign_net_message(&crypto, ConsensusNetMessage::StartNewSlot)
            {
                tokio::spawn(async move {
                    // FIXME: on attend qlq secondes pour laisser le temps au bus de setup l'écoute
                    sleep(Duration::from_secs(2)).await;
                    _ = temp_outbound_sender
                        .send(OutboundMessage::send(next_leader, signed_message))
                        .log_error(
                            "Failed to send ConsensusNetMessage::StartNewSlot msg on the bus",
                        );
                });
            }
        }

        handle_messages! {
            on_bus bus,
            listen<ConsensusCommand> cmd => {
                match self.handle_command(cmd, &bus, &crypto, &consensus_event_sender, &outbound_sender).await{
                    Ok(_) => (),
                    Err(e) => warn!("Error while handling consensus command: {:#}", e),
                }
            }
<<<<<<< HEAD
            listen<Signed<ConsensusNetMessage>> cmd => {
                // FIXME: remove info message
                info!("[{}] Received consensus message: {:?}", config.id, cmd);
                sleep(Duration::from_secs(1)).await;
                match self.handle_net_message(cmd, &crypto, &outbound_sender, &consensus_command_sender) {
=======
            listen<SignedWithId<ConsensusNetMessage>> cmd => {
                match self.handle_net_message(cmd, &crypto, &outbound_sender){
>>>>>>> 7c982f8a
                    Ok(_) => (),
                    Err(e) => warn!("Error while handling consensus net message: {:#}", e),
                }
            }
            listen<ValidatorRegistryNetMessage> cmd => {
                self.validators.handle_net_message(cmd);
            }
        }
    }

    fn sign_net_message(
        crypto: &BlstCrypto,
        msg: ConsensusNetMessage,
    ) -> Result<SignedWithId<ConsensusNetMessage>> {
        crypto.sign(msg)
    }
}

impl Default for Consensus {
    fn default() -> Self {
        Self {
            blocks: vec![Block::default()],
            validators: ValidatorRegistry::default(),
            batch_id: 0,
            tx_batches: HashMap::new(),
            current_block_batches: vec![],
            bft_round_state: BFTRoundState::default(),
        }
    }
}<|MERGE_RESOLUTION|>--- conflicted
+++ resolved
@@ -19,11 +19,7 @@
     handle_messages,
     mempool::{MempoolCommand, MempoolResponse},
     model::{get_current_timestamp, Block, BlockHash, Hashable, Transaction},
-<<<<<<< HEAD
-    p2p::network::{OutboundMessage, Signed},
-=======
     p2p::network::{OutboundMessage, SignedWithId},
->>>>>>> 7c982f8a
     utils::{conf::SharedConf, crypto::BlstCrypto, logger::LogMe},
     validator_registry::{ValidatorId, ValidatorRegistry, ValidatorRegistryNetMessage},
 };
@@ -476,16 +472,11 @@
                     Err(e) => warn!("Error while handling consensus command: {:#}", e),
                 }
             }
-<<<<<<< HEAD
-            listen<Signed<ConsensusNetMessage>> cmd => {
+            listen<SignedWithId<ConsensusNetMessage>> cmd => {
                 // FIXME: remove info message
                 info!("[{}] Received consensus message: {:?}", config.id, cmd);
                 sleep(Duration::from_secs(1)).await;
                 match self.handle_net_message(cmd, &crypto, &outbound_sender, &consensus_command_sender) {
-=======
-            listen<SignedWithId<ConsensusNetMessage>> cmd => {
-                match self.handle_net_message(cmd, &crypto, &outbound_sender){
->>>>>>> 7c982f8a
                     Ok(_) => (),
                     Err(e) => warn!("Error while handling consensus net message: {:#}", e),
                 }
