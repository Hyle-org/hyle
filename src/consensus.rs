--- conflicted
+++ resolved
@@ -154,20 +154,16 @@
                                 )?;
 
                             // send to network
-<<<<<<< HEAD
-                            _ = outbound_sender
-                                .send(OutboundMessage::broadcast(Self::sign_net_message(crypto, ConsensusNetMessage::CommitBlock(block))?)).context("Failed to send ConsensusNetMessage::CommitBlock msg on the bus")?;
-=======
                             _ = outbound_sender.send(
                                 OutboundMessage::broadcast(
-                                    self.sign_net_message(
+                                    Self::sign_net_message(
+                                        crypto,
                                         ConsensusNetMessage::CommitBlock(block)
-                                    )
+                                    )?
                                 )
                             ).context(
                                 "Failed to send ConsensusNetMessage::CommitBlock msg on the bus",
                             )?;
->>>>>>> 04857920
                         }
                     }
                 }
@@ -213,18 +209,11 @@
             });
         }
         handle_messages! {
-<<<<<<< HEAD
-            listen<ConsensusCommand>(bus) = cmd => {
-                _ = self.handle_command(cmd, &bus, &crypto, &consensus_event_sender, &outbound_sender).await;
-            },
-            listen<SignedConsensusNetMessage>(bus) = cmd => {
-=======
             on_bus bus,
             listen<ConsensusCommand> cmd => {
-                _ = self.handle_command(cmd, &bus, &consensus_event_sender, &outbound_sender).await;
+                _ = self.handle_command(cmd, &bus, &crypto, &consensus_event_sender, &outbound_sender).await;
             }
             listen<Signed<ConsensusNetMessage>> cmd => {
->>>>>>> 04857920
                 self.handle_net_message(cmd);
             }
             listen<ReplicaRegistryNetMessage> cmd => {
