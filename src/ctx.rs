--- conflicted
+++ resolved
@@ -1,16 +1,11 @@
-<<<<<<< HEAD
-use crate::model::{get_current_timestamp, Block, Transaction};
-=======
 use std::fs;
-use std::time::Duration;
-use std::time::SystemTime;
 
 use serde::Deserialize;
 use serde::Serialize;
->>>>>>> 1031a618
 use tracing::info;
 use tracing::warn;
 
+use crate::model::get_current_timestamp;
 use crate::model::{Block, Transaction};
 
 #[derive(Serialize, Deserialize)]
@@ -32,19 +27,11 @@
         let last_block = self.blocks.last().unwrap();
         let last = last_block.timestamp;
 
-<<<<<<< HEAD
         if get_current_timestamp() - last > 5 {
             self.blocks.push(Block {
                 parent_hash: last_block.hash_block(),
                 height: last_block.height + 1,
                 timestamp: get_current_timestamp(),
-=======
-        if last.elapsed().unwrap() > Duration::from_secs(5) {
-            self.blocks.push(Block {
-                parent_hash: last_block.hash_block(),
-                height: last_block.height + 1,
-                timestamp: SystemTime::now(),
->>>>>>> 1031a618
                 txs: self.mempool.drain(0..).collect(),
             });
             info!("New block {:?}", self.blocks.last());
