use anyhow::{Context, Result};
use rand::{distributions::Alphanumeric, Rng};
use tokio::io::AsyncWriteExt;
use tokio::net::TcpStream;
use tokio::time::Duration;

<<<<<<< HEAD
use crate::model::{Transaction, TransactionData};
use crate::p2p_network::NetMessage;
=======
use crate::model::Transaction;
use crate::p2p::network::NetMessage;
>>>>>>> 6556f29f

pub fn new_transaction() -> Vec<u8> {
    NetMessage::NewTransaction(Transaction {
        inner: rand::thread_rng()
            .sample_iter(&Alphanumeric)
            .take(7)
            .map(char::from)
            .collect(),
        version: 1,
        transaction_data: TransactionData::default(),
    })
    .as_binary()
}

pub async fn client(addr: &str) -> Result<()> {
    let mut socket = TcpStream::connect(&addr)
        .await
        .context("connecting to server")?;
    loop {
        let msg = new_transaction();
        socket
            .write_u32(msg.len() as u32)
            .await
            .context("sending message size")?;
        socket
            .write(msg.as_ref())
            .await
            .context("sending message")?;
        tokio::time::sleep(Duration::from_secs(1)).await;
    }
}<|MERGE_RESOLUTION|>--- conflicted
+++ resolved
@@ -4,13 +4,8 @@
 use tokio::net::TcpStream;
 use tokio::time::Duration;
 
-<<<<<<< HEAD
 use crate::model::{Transaction, TransactionData};
-use crate::p2p_network::NetMessage;
-=======
-use crate::model::Transaction;
 use crate::p2p::network::NetMessage;
->>>>>>> 6556f29f
 
 pub fn new_transaction() -> Vec<u8> {
     NetMessage::NewTransaction(Transaction {
@@ -30,13 +25,8 @@
         .await
         .context("connecting to server")?;
     loop {
-        let msg = new_transaction();
         socket
-            .write_u32(msg.len() as u32)
-            .await
-            .context("sending message size")?;
-        socket
-            .write(msg.as_ref())
+            .write(new_transaction().as_ref())
             .await
             .context("sending message")?;
         tokio::time::sleep(Duration::from_secs(1)).await;
