--- conflicted
+++ resolved
@@ -98,26 +98,12 @@
                                         "Failed to handle verified proof transaction {:?}: {err}",
                                         proof_tx.hash()
                                     );
-                                    failed_txs.insert(tx.hash());
+                                    block_under_construction.failed_txs.insert(tx.hash());
                                     None
                                 }
                             }
                         })
-<<<<<<< HEAD
-                        .collect::<HashSet<_>>();
-=======
                         .collect::<BTreeSet<_>>();
-                    match did_verify {
-                        true => {}
-                        false => {
-                            error!(
-                                "Failed to handle verified proof transaction {:?}",
-                                proof_tx.hash()
-                            );
-                            block_under_construction.failed_txs.insert(tx.hash());
-                        }
-                    }
->>>>>>> fe65f3db
                     // Then try to settle transactions when we can.
                     self.settle_txs_until_done(
                         &mut block_under_construction,
