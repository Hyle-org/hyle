//! State required for participation in consensus by the node.

<<<<<<< HEAD
use crate::model::{
    BlobTransaction, BlobsHash, Block, BlockHeight, ContractName, HandledBlockOutput, Hashable,
    ProofTransaction, RegisterContractTransaction, TransactionData, VerifiedProofTransaction,
=======
use crate::{
    consensus::staking::Staker,
    model::{
        BlobTransaction, BlobsHash, Block, BlockHeight, ContractName, HandledBlockOutput, Hashable,
        RegisterContractTransaction, TransactionData, VerifiedProofTransaction,
    },
>>>>>>> ab444772
};
use anyhow::{bail, Context, Error, Result};
use bincode::{Decode, Encode};
use hyle_contract_sdk::{HyleOutput, StateDigest, TxHash};
use model::{Contract, Timeouts, UnsettledBlobMetadata, UnsettledBlobTransaction};
use ordered_tx_map::OrderedTxMap;
use staking::Staker;
use std::collections::HashMap;
use tracing::{debug, error, info};

pub mod model;
mod ordered_tx_map;
mod verifiers;

#[derive(Default, Encode, Decode, Debug, Clone)]
pub struct NodeState {
    timeouts: Timeouts,
    current_height: BlockHeight,
    // This field is public for testing purposes
    pub contracts: HashMap<ContractName, Contract>,
    unsettled_transactions: OrderedTxMap,
}

#[derive(Debug)]
pub struct HandledProofTxOutput {
    pub settled_blob_tx_hashes: Vec<TxHash>,
    pub updated_states: HashMap<ContractName, StateDigest>,
}

impl NodeState {
    pub fn handle_new_block(&mut self, block: Block) -> HandledBlockOutput {
        let timed_out_tx_hashes = self.clear_timeouts(&block.height);
        self.current_height = block.height;

        let mut new_contract_txs = vec![];
        let mut new_blob_txs = vec![];
        let mut new_verified_proof_txs = vec![];
        let mut verified_blobs = vec![];
        let mut failed_txs = vec![];
        let mut stakers: Vec<Staker> = vec![];
        let mut settled_blob_tx_hashes = vec![];
        let mut updated_states = HashMap::new();
        // Handle all transactions
        for tx in block.txs.iter() {
            match &tx.transaction_data {
                // FIXME: to remove when we have a real staking smart contract
                TransactionData::Stake(staker) => {
                    stakers.push(staker.clone());
                }
                TransactionData::Blob(blob_transaction) => {
                    match self.handle_blob_tx(blob_transaction) {
                        Ok(_) => {
                            // Keep track of all blob txs
                            new_blob_txs.push(tx.clone());
                        }
                        Err(e) => {
                            error!("Failed to handle blob transaction: {:?}", e);
                            failed_txs.push(tx.clone());
                        }
                    }
                }
                TransactionData::Proof(_) => {
                    error!("Unverified proof transaction should not be in a block");
                }
                TransactionData::VerifiedProof(verified_proof_transaction) => {
                    match self.handle_verified_proof_tx(verified_proof_transaction) {
                        Ok(proof_tx_output) => {
                            // When a proof tx is handled, three things happen:
                            // 1. Blobs get verified
                            // 2. Maybe: BlobTransactions get settled
                            // 3. Maybe: Contract state digests are updated

                            // Keep track of verified blobs
                            verified_blobs.push((
                                verified_proof_transaction.hyle_output.tx_hash.clone(),
                                verified_proof_transaction.hyle_output.index.clone(),
                            ));
                            // Keep track of settled txs
                            settled_blob_tx_hashes.extend(proof_tx_output.settled_blob_tx_hashes);
                            // Update the contract's updated states
                            updated_states.extend(proof_tx_output.updated_states);
                            // Keep track of all verified proof txs
                            new_verified_proof_txs.push(tx.clone());
                        }
                        Err(e) => {
                            error!("Failed to handle proof transaction: {:?}", e);
                            failed_txs.push(tx.clone());
                        }
                    }
                }
                TransactionData::RegisterContract(register_contract_transaction) => {
                    match self.handle_register_contract_tx(register_contract_transaction) {
                        Ok(_) => {
                            new_contract_txs.push(tx.clone());
                        }
                        Err(e) => {
                            error!("Failed to handle register contract transaction: {:?}", e);
                            failed_txs.push(tx.clone());
                        }
                    }
                }
            }
        }
        HandledBlockOutput {
            new_contract_txs,
            new_blob_txs,
            new_verified_proof_txs,
            verified_blobs,
            failed_txs,
            stakers,
            timed_out_tx_hashes,
            settled_blob_tx_hashes,
            updated_states,
        }
    }

    pub fn handle_register_contract_tx(
        &mut self,
        tx: &RegisterContractTransaction,
    ) -> Result<(), Error> {
        if self.contracts.contains_key(&tx.contract_name) {
            bail!("Contract already exists")
        }
        info!("📝 Registering new contract {}", tx.contract_name);
        self.contracts.insert(
            tx.contract_name.clone(),
            Contract {
                name: tx.contract_name.clone(),
                program_id: tx.program_id.clone(),
                state: tx.state_digest.clone(),
                verifier: tx.verifier.clone(),
            },
        );

        Ok(())
    }

    fn handle_blob_tx(&mut self, tx: &BlobTransaction) -> Result<(), Error> {
        let identity_parts: Vec<&str> = tx.identity.0.split('.').collect();
        if identity_parts.len() != 2 {
            bail!("Transaction identity is not correctly formed. It should be in the form <id>.<contract_id_name>");
        }
        if identity_parts[1].is_empty() {
            bail!("Transaction identity must include a contract name");
        }

        if tx.blobs.is_empty() {
            bail!("Blob Transaction must have at least one blob");
        }

        let (blob_tx_hash, blobs_hash) = (tx.hash(), tx.blobs_hash());

        let blobs: Vec<UnsettledBlobMetadata> = tx
            .blobs
            .iter()
            .map(|blob| UnsettledBlobMetadata {
                contract_name: blob.contract_name.clone(),
                metadata: vec![],
            })
            .collect();

        debug!("Add blob transaction to state {:?}", tx);
        self.unsettled_transactions.add(UnsettledBlobTransaction {
            identity: tx.identity.clone(),
            hash: blob_tx_hash.clone(),
            blobs_hash,
            blobs,
        });

        // Update timeouts
        self.timeouts.set(blob_tx_hash, self.current_height + 100); // TODO: Timeout after 100 blocks, make it configurable !

        Ok(())
    }

    fn handle_verified_proof_tx(
        &mut self,
        tx: &VerifiedProofTransaction,
    ) -> Result<HandledProofTxOutput, Error> {
        debug!("Handle verified proof tx: {:?}", tx);

        let (unsettled_tx, is_next_to_settle) = self
            .unsettled_transactions
            .get_for_settlement(&tx.blob_tx_hash)
            .context("BlobTx that is been proved is either settled or does not exists")?;

        // Sanity check: if some of the blob contracts are not registered, we can't proceed
        if !unsettled_tx
            .blobs
            .iter()
            .all(|blob| self.contracts.contains_key(&blob.contract_name))
        {
            bail!("Cannot settle TX: some blob contracts are not registered");
        }

        // TODO: add diverse verifications ? (without the inital state checks!).
        // TODO: success to false is valid outcome and can be settled.
        Self::verify_hyle_output(
            unsettled_tx,
            &tx.contract_name,
            &tx.hyle_output,
            &tx.blob_tx_hash,
        )?;

        // If we arrived here, HyleOutput provided is OK and can now be saved
        debug!(
            "Saving metadata for BlobTx {} for {}",
            tx.hyle_output.tx_hash.0, tx.hyle_output.index
        );
        unsettled_tx.blobs[tx.hyle_output.index.0 as usize]
            .metadata
            .push(tx.hyle_output.clone());

        let mut settled_blob_tx_hashes = vec![];
        let updated_states = HashMap::new();

        if !is_next_to_settle {
            debug!(
                "Tx: {} is not the next transaction to settle.",
                unsettled_tx.hash
            );
            return Ok(HandledProofTxOutput {
                settled_blob_tx_hashes,
                updated_states,
            });
        }

        Self::verify_identity(unsettled_tx)?;

        let (updated_states, did_settle) = Self::settle_blobs_recursively(
            &self.contracts,
            updated_states,
            unsettled_tx.blobs.iter(),
        );

        if !did_settle {
            debug!("Tx: {} is not ready to settle.", unsettled_tx.hash);
            return Ok(HandledProofTxOutput {
                settled_blob_tx_hashes,
                updated_states,
            });
        }

        info!("Settle tx {:?}", unsettled_tx.hash);

        for (contract_name, next_state) in updated_states.iter() {
            debug!("Update {} contract state: {:?}", contract_name, next_state);
            // Safe to unwrap - all contract names are validated to exist above.
            self.contracts.get_mut(contract_name).unwrap().state = next_state.clone();
        }

        let settled_blob_tx_hash = std::mem::take(&mut unsettled_tx.hash);
        // Clean the unsettled tx from the state
        self.unsettled_transactions.remove(&settled_blob_tx_hash);

        settled_blob_tx_hashes.push(settled_blob_tx_hash);

        Ok(HandledProofTxOutput {
            settled_blob_tx_hashes,
            updated_states,
        })
    }

    fn settle_blobs_recursively<'a>(
        contracts: &HashMap<ContractName, Contract>,
        current_states: HashMap<ContractName, StateDigest>,
        mut blob_iter: impl Iterator<Item = &'a UnsettledBlobMetadata> + Clone,
    ) -> (HashMap<ContractName, StateDigest>, bool) {
        let Some(current_blob) = blob_iter.next() else {
            return (current_states, true);
        };
        let contract_name = &current_blob.contract_name;
        let known_initial_state = current_states
            .get(contract_name)
            .unwrap_or(&contracts.get(contract_name).unwrap().state); // Safe to unwrap - all contract names are validated to exist above.
        for proof_metadata in current_blob.metadata.iter() {
            if proof_metadata.initial_state == *known_initial_state {
                // TODO: ideally make this CoW
                let mut us = current_states.clone();
                us.insert(contract_name.clone(), proof_metadata.next_state.clone());
                if let (updated_states, true) =
                    Self::settle_blobs_recursively(contracts, us, blob_iter.clone())
                {
                    return (updated_states, true);
                }
            }
        }
        (current_states, false)
    }

    // TODO: this should probably be done much earlier, proofs aren't involved
    fn verify_identity(unsettled_tx: &UnsettledBlobTransaction) -> Result<(), Error> {
        // Checks that there is a blob that proves the identity
        let identity_contract_name = unsettled_tx
            .identity
            .0
            .split('.')
            .last()
            .context("Transaction identity is not correctly formed. It should be in the form <id>.<contract_id_name>")?;

        // Check that there is at least one blob that has identity_contract_name as contract name
        if !unsettled_tx
            .blobs
            .iter()
            .any(|blob| blob.contract_name.0 == identity_contract_name)
        {
            bail!(
                "Can't find blob that proves the identity on contract '{}'",
                identity_contract_name
            );
        }
        Ok(())
    }

    fn verify_hyle_output(
        unsettled_tx: &mut UnsettledBlobTransaction,
        contract_name: &ContractName,
        hyle_output: &HyleOutput,
        unsettled_tx_hash: &TxHash,
    ) -> Result<(), Error> {
        // TODO: this is perfectly fine and can be settled, and should be removed.
        if !hyle_output.success {
            bail!("Contract execution is not a success");
        }

        // Identity verification
        if unsettled_tx.identity != hyle_output.identity {
            bail!(
                "Proof identity '{:?}' does not correspond to BlobTx identity '{:?}'.",
                hyle_output.identity,
                unsettled_tx.identity
            )
        }

        // Verify the contract name
        let expected_contract = &unsettled_tx.blobs[hyle_output.index.0 as usize].contract_name;
        if expected_contract != contract_name {
            bail!("Blob reference from proof for {unsettled_tx_hash} does not match the BlobTx contract name {expected_contract}");
        }

        // blob_hash verification
        let extracted_blobs_hash = BlobsHash::from_concatenated(&hyle_output.blobs);
        if extracted_blobs_hash != unsettled_tx.blobs_hash {
            bail!(
                "Proof blobs hash '{:?}' do not correspond to BlobTx blobs hash '{:?}'.",
                extracted_blobs_hash,
                unsettled_tx.blobs_hash
            )
        }

        Ok(())
    }

    fn clear_timeouts(&mut self, height: &BlockHeight) -> Vec<TxHash> {
        let dropped = self.timeouts.drop(height);
        for tx in dropped.iter() {
            self.unsettled_transactions.remove(tx);
        }
        dropped
    }

    pub fn verify_proof(
        &self,
        proof: &[u8],
        contract_name: &ContractName,
    ) -> Result<HyleOutput, Error> {
        // Verify proof
        let contract = match self.contracts.get(contract_name) {
            Some(contract) => contract,
            None => {
                bail!(
                    "No contract '{}' found when checking for proof verification",
                    contract_name
                );
            }
        };
        let program_id = &contract.program_id;
        let verifier = &contract.verifier;
        let hyle_output = verifiers::verify_proof(proof, verifier, program_id)?;
        Ok(hyle_output)
    }
}

#[cfg(test)]
mod test {
    use super::*;
    use crate::model::*;
    use assertables::assert_err;
    use hyle_contract_sdk::{flatten_blobs, BlobIndex, Identity};

    async fn new_node_state() -> NodeState {
        NodeState::default()
    }

    fn new_blob(contract: &str) -> Blob {
        Blob {
            contract_name: ContractName(contract.to_owned()),
            data: BlobData(vec![0, 1, 2, 3]),
        }
    }

    fn new_register_contract(name: ContractName) -> RegisterContractTransaction {
        RegisterContractTransaction {
            owner: "test".to_string(),
            verifier: "test".to_string(),
            program_id: vec![],
            state_digest: StateDigest(vec![0, 1, 2, 3]),
            contract_name: name,
        }
    }

    fn make_hyle_output(blob_tx: BlobTransaction, blob_index: BlobIndex) -> HyleOutput {
        HyleOutput {
            version: 1,
            tx_hash: blob_tx.hash(),
            index: blob_index,
            identity: blob_tx.identity.clone(),
            blobs: flatten_blobs(&blob_tx.blobs),
            initial_state: StateDigest(vec![0, 1, 2, 3]),
            next_state: StateDigest(vec![4, 5, 6]),
            program_outputs: vec![],
            success: true,
        }
    }

    #[test_log::test(tokio::test)]
    async fn blob_tx_without_blobs() {
        let mut state = new_node_state().await;
        let identity = Identity("test.c1".to_string());

        let blob_tx = BlobTransaction {
            identity: identity.clone(),
            blobs: vec![],
        };

        assert_err!(state.handle_blob_tx(&blob_tx));
    }

    #[test_log::test(tokio::test)]
    async fn blob_tx_with_incorrect_identity() {
        let mut state = new_node_state().await;
        let identity = Identity("incorrect_id".to_string());

        let blob_tx = BlobTransaction {
            identity: identity.clone(),
            blobs: vec![new_blob("test")],
        };

        assert_err!(state.handle_blob_tx(&blob_tx));
    }

    #[test_log::test(tokio::test)]
    async fn two_proof_for_one_blob_tx() {
        let mut state = new_node_state().await;
        let c1 = ContractName("c1".to_string());
        let c2 = ContractName("c2".to_string());
        let identity = Identity("test.c1".to_string());

        let register_c1 = new_register_contract(c1.clone());
        let register_c2 = new_register_contract(c2.clone());

        let blob_tx = BlobTransaction {
            identity: identity.clone(),
            blobs: vec![new_blob(&c1.0), new_blob(&c2.0)],
        };
        let blob_tx_hash = blob_tx.hash();

        state.handle_register_contract_tx(&register_c1).unwrap();
        state.handle_register_contract_tx(&register_c2).unwrap();
        state.handle_blob_tx(&blob_tx).unwrap();

        let hyle_output_c1 = make_hyle_output(blob_tx.clone(), BlobIndex(0));

        let proof_c1 = ProofTransaction {
            contract_name: c1.clone(),
            blob_tx_hash: blob_tx_hash.clone(),
            proof: ProofData::Bytes(serde_json::to_vec(&hyle_output_c1).unwrap()),
        };

        let verified_proof_c1 = VerifiedProofTransaction {
            proof_hash: proof_c1.proof.hash(),
            hyle_output: state
                .verify_proof(&proof_c1.proof.to_bytes().unwrap(), &proof_c1.contract_name)
                .unwrap(),
            contract_name: c1.clone(),
            blob_tx_hash: blob_tx_hash.clone(),
            proof: Some(proof_c1.proof),
        };

        let hyle_output_c2 = make_hyle_output(blob_tx.clone(), BlobIndex(1));

        let proof_c2 = ProofTransaction {
            contract_name: c2.clone(),
            blob_tx_hash: blob_tx_hash.clone(),
            proof: ProofData::Bytes(serde_json::to_vec(&hyle_output_c2).unwrap()),
        };

        let verified_proof_c2 = VerifiedProofTransaction {
            proof_hash: proof_c2.proof.hash(),
            hyle_output: state
                .verify_proof(&proof_c2.proof.to_bytes().unwrap(), &proof_c2.contract_name)
                .unwrap(),
            contract_name: c2.clone(),
            blob_tx_hash: blob_tx_hash.clone(),
            proof: Some(proof_c2.proof),
        };

        state.handle_verified_proof_tx(&verified_proof_c1).unwrap();
        state.handle_verified_proof_tx(&verified_proof_c2).unwrap();

        assert_eq!(state.contracts.get(&c1).unwrap().state.0, vec![4, 5, 6]);
        assert_eq!(state.contracts.get(&c2).unwrap().state.0, vec![4, 5, 6]);
    }

    #[test_log::test(tokio::test)]
    async fn wrong_blob_index_for_contract() {
        let mut state = new_node_state().await;
        let c1 = ContractName("c1".to_string());
        let c2 = ContractName("c2".to_string());

        let register_c1 = new_register_contract(c1.clone());
        let register_c2 = new_register_contract(c2.clone());

        let blob_tx_1 = BlobTransaction {
            identity: Identity("test.c1".to_string()),
            blobs: vec![new_blob(&c1.0), new_blob(&c2.0)],
        };
        let blob_tx_hash_1 = blob_tx_1.hash();

        state.handle_register_contract_tx(&register_c1).unwrap();
        state.handle_register_contract_tx(&register_c2).unwrap();
        state.handle_blob_tx(&blob_tx_1).unwrap();

        let hyle_output_c1 = make_hyle_output(blob_tx_1.clone(), BlobIndex(1)); // Wrong index

        let proof_c1 = ProofTransaction {
            contract_name: c1.clone(),
            blob_tx_hash: blob_tx_hash_1.clone(),
            proof: ProofData::Bytes(serde_json::to_vec(&hyle_output_c1).unwrap()),
        };

        let verified_proof_c1 = VerifiedProofTransaction {
            proof_hash: proof_c1.proof.hash(),
            hyle_output: state
                .verify_proof(&proof_c1.proof.to_bytes().unwrap(), &proof_c1.contract_name)
                .unwrap(),
            contract_name: c1.clone(),
            blob_tx_hash: blob_tx_hash_1.clone(),
            proof: Some(proof_c1.proof),
        };

        assert_err!(state.handle_verified_proof_tx(&verified_proof_c1));

        // Check that we did not settled
        assert_eq!(state.contracts.get(&c1).unwrap().state.0, vec![0, 1, 2, 3]);
        assert_eq!(state.contracts.get(&c2).unwrap().state.0, vec![0, 1, 2, 3]);
    }

    #[test_log::test(tokio::test)]
    async fn two_proof_for_same_blob() {
        let mut state = new_node_state().await;
        let c1 = ContractName("c1".to_string());
        let c2 = ContractName("c2".to_string());

        let register_c1 = new_register_contract(c1.clone());
        let register_c2 = new_register_contract(c2.clone());

        let blob_tx = BlobTransaction {
            identity: Identity("test.c1".to_string()),
            blobs: vec![new_blob(&c1.0), new_blob(&c2.0)],
        };
        let blob_tx_hash = blob_tx.hash();

        state.handle_register_contract_tx(&register_c1).unwrap();
        state.handle_register_contract_tx(&register_c2).unwrap();
        state.handle_blob_tx(&blob_tx).unwrap();

        let hyle_output_c1 = make_hyle_output(blob_tx.clone(), BlobIndex(0));

        let proof_c1 = ProofTransaction {
            contract_name: c1.clone(),
            blob_tx_hash: blob_tx_hash.clone(),
            proof: ProofData::Bytes(serde_json::to_vec(&hyle_output_c1).unwrap()),
        };

        let verified_proof_c1 = VerifiedProofTransaction {
            proof_hash: proof_c1.proof.hash(),
            hyle_output: state
                .verify_proof(&proof_c1.proof.to_bytes().unwrap(), &proof_c1.contract_name)
                .unwrap(),
            contract_name: c1.clone(),
            blob_tx_hash: blob_tx_hash.clone(),
            proof: Some(proof_c1.proof),
        };

        state.handle_verified_proof_tx(&verified_proof_c1).unwrap();
        state.handle_verified_proof_tx(&verified_proof_c1).unwrap();

        assert_eq!(
            state
                .unsettled_transactions
                .get(&blob_tx_hash)
                .unwrap()
                .blobs[0]
                .metadata
                .len(),
            2
        );
        // Check that we did not settled
        assert_eq!(state.contracts.get(&c1).unwrap().state.0, vec![0, 1, 2, 3]);
        assert_eq!(state.contracts.get(&c2).unwrap().state.0, vec![0, 1, 2, 3]);
    }

    #[test_log::test(tokio::test)]
    async fn change_same_contract_state_multiple_times_in_same_tx() {
        let mut state = new_node_state().await;
        let c1 = ContractName("c1".to_string());

        let register_c1 = new_register_contract(c1.clone());

        let first_blob = new_blob(&c1.0);
        let second_blob = new_blob(&c1.0);
        let third_blob = new_blob(&c1.0);

        let blob_tx = BlobTransaction {
            identity: Identity("test.c1".to_string()),
            blobs: vec![first_blob, second_blob, third_blob],
        };
        let blob_tx_hash = blob_tx.hash();

        state.handle_register_contract_tx(&register_c1).unwrap();
        state.handle_blob_tx(&blob_tx).unwrap();

        let first_hyle_output = make_hyle_output(blob_tx.clone(), BlobIndex(0));

        let first_proof = ProofTransaction {
            contract_name: c1.clone(),
            blob_tx_hash: blob_tx_hash.clone(),
            proof: ProofData::Bytes(serde_json::to_vec(&first_hyle_output).unwrap()),
        };

        let verified_first_proof = VerifiedProofTransaction {
            proof_hash: first_proof.proof.hash(),
            hyle_output: state
                .verify_proof(
                    &first_proof.proof.to_bytes().unwrap(),
                    &first_proof.contract_name,
                )
                .unwrap(),
            contract_name: c1.clone(),
            blob_tx_hash: blob_tx_hash.clone(),
            proof: Some(first_proof.proof),
        };

        let mut second_hyle_output = make_hyle_output(blob_tx.clone(), BlobIndex(1));
        second_hyle_output.initial_state = first_hyle_output.next_state.clone();
        second_hyle_output.next_state = StateDigest(vec![7, 8, 9]);

        let second_proof = ProofTransaction {
            contract_name: c1.clone(),
            blob_tx_hash: blob_tx_hash.clone(),
            proof: ProofData::Bytes(serde_json::to_vec(&second_hyle_output).unwrap()),
        };

        let verified_second_proof = VerifiedProofTransaction {
            proof_hash: second_proof.proof.hash(),
            hyle_output: state
                .verify_proof(
                    &second_proof.proof.to_bytes().unwrap(),
                    &second_proof.contract_name,
                )
                .unwrap(),
            contract_name: c1.clone(),
            blob_tx_hash: blob_tx_hash.clone(),
            proof: Some(second_proof.proof),
        };

        let mut third_hyle_output = make_hyle_output(blob_tx.clone(), BlobIndex(2));
        third_hyle_output.initial_state = second_hyle_output.next_state.clone();
        third_hyle_output.next_state = StateDigest(vec![10, 11, 12]);

        let third_proof = ProofTransaction {
            contract_name: c1.clone(),
            blob_tx_hash: blob_tx_hash.clone(),
            proof: ProofData::Bytes(serde_json::to_vec(&third_hyle_output).unwrap()),
        };

        let verified_third_proof = VerifiedProofTransaction {
            proof_hash: third_proof.proof.hash(),
            hyle_output: state
                .verify_proof(
                    &third_proof.proof.to_bytes().unwrap(),
                    &third_proof.contract_name,
                )
                .unwrap(),
            contract_name: c1.clone(),
            blob_tx_hash: blob_tx_hash.clone(),
            proof: Some(third_proof.proof),
        };

        state
            .handle_verified_proof_tx(&verified_first_proof)
            .unwrap();
        state
            .handle_verified_proof_tx(&verified_second_proof)
            .unwrap();
        state
            .handle_verified_proof_tx(&verified_third_proof)
            .unwrap();

        // Check that we did settled with the last state
        assert_eq!(state.contracts.get(&c1).unwrap().state.0, vec![10, 11, 12]);
    }

    fn new_verified_proof_tx(
        state: &NodeState,
        contract_name: &ContractName,
        blob_tx_hash: &TxHash,
        blob_tx: &BlobTransaction,
        blob_index: BlobIndex,
        initial_state: &[u8],
        next_state: &[u8],
    ) -> VerifiedProofTransaction {
        let mut hyle_output = make_hyle_output(blob_tx.clone(), blob_index);
        hyle_output.initial_state = StateDigest(initial_state.to_vec());
        hyle_output.next_state = StateDigest(next_state.to_vec());

        let proof = ProofTransaction {
            contract_name: contract_name.clone(),
            blob_tx_hash: blob_tx_hash.clone(),
            proof: ProofData::Bytes(serde_json::to_vec(&hyle_output).unwrap()),
        };

        VerifiedProofTransaction {
            proof_hash: proof.proof.hash(),
            hyle_output: state
                .verify_proof(&proof.proof.to_bytes().unwrap(), &proof.contract_name)
                .unwrap(),
            contract_name: contract_name.clone(),
            blob_tx_hash: blob_tx_hash.clone(),
            proof: Some(proof.proof),
        }
    }

    #[test_log::test(tokio::test)]
    async fn dead_end_in_proving_settles_still() {
        let mut state = new_node_state().await;

        let c1 = ContractName("c1".to_string());
        let register_c1 = new_register_contract(c1.clone());

        let first_blob = new_blob(&c1.0);
        let second_blob = new_blob(&c1.0);
        let third_blob = new_blob(&c1.0);
        let blob_tx = BlobTransaction {
            identity: Identity("test.c1".to_string()),
            blobs: vec![first_blob, second_blob, third_blob],
        };
        let blob_tx_hash = blob_tx.hash();

        state.handle_register_contract_tx(&register_c1).unwrap();
        state.handle_blob_tx(&blob_tx).unwrap();

        // The test is that we send a proof for the first blob, then a proof the second blob with next_state B,
        // then a proof for the second blob with next_state C, then a proof for the third blob with initial_state C,
        // and it should settle, ignoring the initial 'dead end'.

        let first_proof_tx = new_verified_proof_tx(
            &state,
            &c1,
            &blob_tx_hash,
            &blob_tx,
            BlobIndex(0),
            &[0, 1, 2, 3],
            &[2],
        );

        let second_proof_tx_b = new_verified_proof_tx(
            &state,
            &c1,
            &blob_tx_hash,
            &blob_tx,
            BlobIndex(1),
            &[2],
            &[3],
        );

        let second_proof_tx_c = new_verified_proof_tx(
            &state,
            &c1,
            &blob_tx_hash,
            &blob_tx,
            BlobIndex(1),
            &[2],
            &[4],
        );

        let third_proof_tx = new_verified_proof_tx(
            &state,
            &c1,
            &blob_tx_hash,
            &blob_tx,
            BlobIndex(2),
            &[4],
            &[5],
        );

        state.handle_verified_proof_tx(&first_proof_tx).unwrap();
        state.handle_verified_proof_tx(&second_proof_tx_b).unwrap();
        state.handle_verified_proof_tx(&second_proof_tx_c).unwrap();
        state.handle_verified_proof_tx(&third_proof_tx).unwrap();

        // Check that we did settled with the last state
        assert_eq!(state.contracts.get(&c1).unwrap().state.0, vec![5]);
    }

    #[test_log::test(tokio::test)]
    async fn duplicate_proof_with_inconsistent_state_should_never_settle() {
        let mut state = new_node_state().await;
        let c1 = ContractName("c1".to_string());

        let register_c1 = new_register_contract(c1.clone());

        let first_blob = new_blob(&c1.0);
        let second_blob = new_blob(&c1.0);

        let blob_tx = BlobTransaction {
            identity: Identity("test.c1".to_string()),
            blobs: vec![first_blob, second_blob],
        };
        let blob_tx_hash = blob_tx.hash();

        state.handle_register_contract_tx(&register_c1).unwrap();
        state.handle_blob_tx(&blob_tx).unwrap();

        // Create legitimate proof for Blob1
        let first_hyle_output = make_hyle_output(blob_tx.clone(), BlobIndex(0));
        let first_proof = ProofTransaction {
            contract_name: c1.clone(),
            blob_tx_hash: blob_tx_hash.clone(),
            proof: ProofData::Bytes(serde_json::to_vec(&first_hyle_output).unwrap()),
        };

        let verified_first_proof = VerifiedProofTransaction {
            proof_hash: first_proof.proof.hash(),
            hyle_output: state
                .verify_proof(
                    &first_proof.proof.to_bytes().unwrap(),
                    &first_proof.contract_name,
                )
                .unwrap(),
            contract_name: c1.clone(),
            blob_tx_hash: blob_tx_hash.clone(),
            proof: Some(first_proof.proof),
        };

        // Create hacky proof for Blob1
        let mut another_first_hyle_output = make_hyle_output(blob_tx.clone(), BlobIndex(0));
        another_first_hyle_output.initial_state = first_hyle_output.next_state.clone();
        another_first_hyle_output.next_state = first_hyle_output.initial_state.clone();

        let another_first_proof = ProofTransaction {
            contract_name: c1.clone(),
            blob_tx_hash: blob_tx_hash.clone(),
            proof: ProofData::Bytes(serde_json::to_vec(&another_first_hyle_output).unwrap()),
        };

        let another_verified_first_proof = VerifiedProofTransaction {
            proof_hash: another_first_proof.proof.hash(),
            hyle_output: state
                .verify_proof(
                    &another_first_proof.proof.to_bytes().unwrap(),
                    &another_first_proof.contract_name,
                )
                .unwrap(),
            contract_name: c1.clone(),
            blob_tx_hash: blob_tx_hash.clone(),
            proof: Some(another_first_proof.proof),
        };

        let mut second_hyle_output = make_hyle_output(blob_tx.clone(), BlobIndex(1));
        second_hyle_output.initial_state = another_first_hyle_output.next_state.clone();
        second_hyle_output.next_state = StateDigest(vec![7, 8, 9]);

        let second_proof = ProofTransaction {
            contract_name: c1.clone(),
            blob_tx_hash: blob_tx_hash.clone(),
            proof: ProofData::Bytes(serde_json::to_vec(&second_hyle_output).unwrap()),
        };

        let verified_second_proof = VerifiedProofTransaction {
            proof_hash: second_proof.proof.hash(),
            hyle_output: state
                .verify_proof(
                    &second_proof.proof.to_bytes().unwrap(),
                    &second_proof.contract_name,
                )
                .unwrap(),
            contract_name: c1.clone(),
            blob_tx_hash: blob_tx_hash.clone(),
            proof: Some(second_proof.proof),
        };

        state
            .handle_verified_proof_tx(&verified_first_proof)
            .unwrap();
        state
            .handle_verified_proof_tx(&another_verified_first_proof)
            .unwrap();
        state
            .handle_verified_proof_tx(&verified_second_proof)
            .unwrap();

        // Check that we did not settled
        assert_eq!(state.contracts.get(&c1).unwrap().state.0, vec![0, 1, 2, 3]);
    }

    #[test_log::test(tokio::test)]
    async fn duplicate_proof_with_inconsistent_state_should_never_settle_another() {
        let mut state = new_node_state().await;
        let c1 = ContractName("c1".to_string());

        let register_c1 = new_register_contract(c1.clone());

        let first_blob = new_blob(&c1.0);
        let second_blob = new_blob(&c1.0);
        let third_blob = new_blob(&c1.0);

        let blob_tx = BlobTransaction {
            identity: Identity("test.c1".to_string()),
            blobs: vec![first_blob, second_blob, third_blob],
        };
        let blob_tx_hash = blob_tx.hash();

        state.handle_register_contract_tx(&register_c1).unwrap();
        state.handle_blob_tx(&blob_tx).unwrap();

        // Create legitimate proof for Blob1
        let first_hyle_output = make_hyle_output(blob_tx.clone(), BlobIndex(0));
        let first_proof = ProofTransaction {
            contract_name: c1.clone(),
            blob_tx_hash: blob_tx_hash.clone(),
            proof: ProofData::Bytes(serde_json::to_vec(&first_hyle_output).unwrap()),
        };

        let verified_first_proof = VerifiedProofTransaction {
            proof_hash: first_proof.proof.hash(),
            hyle_output: state
                .verify_proof(
                    &first_proof.proof.to_bytes().unwrap(),
                    &first_proof.contract_name,
                )
                .unwrap(),
            contract_name: c1.clone(),
            blob_tx_hash: blob_tx_hash.clone(),
            proof: Some(first_proof.proof),
        };

        let mut second_hyle_output = make_hyle_output(blob_tx.clone(), BlobIndex(1));
        second_hyle_output.initial_state = first_hyle_output.next_state.clone();
        second_hyle_output.next_state = StateDigest(vec![7, 8, 9]);

        let second_proof = ProofTransaction {
            contract_name: c1.clone(),
            blob_tx_hash: blob_tx_hash.clone(),
            proof: ProofData::Bytes(serde_json::to_vec(&second_hyle_output).unwrap()),
        };

        let verified_second_proof = VerifiedProofTransaction {
            proof_hash: second_proof.proof.hash(),
            hyle_output: state
                .verify_proof(
                    &second_proof.proof.to_bytes().unwrap(),
                    &second_proof.contract_name,
                )
                .unwrap(),
            contract_name: c1.clone(),
            blob_tx_hash: blob_tx_hash.clone(),
            proof: Some(second_proof.proof),
        };

        let mut third_hyle_output = make_hyle_output(blob_tx.clone(), BlobIndex(2));
        third_hyle_output.initial_state = first_hyle_output.next_state.clone();
        third_hyle_output.next_state = StateDigest(vec![10, 11, 12]);

        let third_proof = ProofTransaction {
            contract_name: c1.clone(),
            blob_tx_hash: blob_tx_hash.clone(),
            proof: ProofData::Bytes(serde_json::to_vec(&third_hyle_output).unwrap()),
        };

        let verified_third_proof = VerifiedProofTransaction {
            proof_hash: third_proof.proof.hash(),
            hyle_output: state
                .verify_proof(
                    &third_proof.proof.to_bytes().unwrap(),
                    &third_proof.contract_name,
                )
                .unwrap(),
            contract_name: c1.clone(),
            blob_tx_hash: blob_tx_hash.clone(),
            proof: Some(third_proof.proof),
        };

        state
            .handle_verified_proof_tx(&verified_first_proof)
            .unwrap();
        state
            .handle_verified_proof_tx(&verified_second_proof)
            .unwrap();
        state
            .handle_verified_proof_tx(&verified_third_proof)
            .unwrap();

        // Check that we did not settled
        assert_eq!(state.contracts.get(&c1).unwrap().state.0, vec![0, 1, 2, 3]);
    }
}<|MERGE_RESOLUTION|>--- conflicted
+++ resolved
@@ -1,17 +1,8 @@
 //! State required for participation in consensus by the node.
 
-<<<<<<< HEAD
 use crate::model::{
     BlobTransaction, BlobsHash, Block, BlockHeight, ContractName, HandledBlockOutput, Hashable,
-    ProofTransaction, RegisterContractTransaction, TransactionData, VerifiedProofTransaction,
-=======
-use crate::{
-    consensus::staking::Staker,
-    model::{
-        BlobTransaction, BlobsHash, Block, BlockHeight, ContractName, HandledBlockOutput, Hashable,
-        RegisterContractTransaction, TransactionData, VerifiedProofTransaction,
-    },
->>>>>>> ab444772
+    RegisterContractTransaction, TransactionData, VerifiedProofTransaction,
 };
 use anyhow::{bail, Context, Error, Result};
 use bincode::{Decode, Encode};
