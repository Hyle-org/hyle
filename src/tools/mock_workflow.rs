--- conflicted
+++ resolved
@@ -5,13 +5,8 @@
     handle_messages,
     mempool::MempoolNetMessage,
     model::{
-<<<<<<< HEAD
-        Blob, BlobTransaction, Blobs, ContractName, ProofTransaction, RegisterContractTransaction,
-        SharedRunContext, Transaction,
-=======
-        Blob, BlobData, BlobTransaction, ContractName, ProofData, ProofTransaction,
+        Blob, BlobTransaction, Blobs, ContractName, ProofData, ProofTransaction,
         RegisterContractTransaction, SharedRunContext, Transaction,
->>>>>>> 540d496a
     },
     rest::client::ApiHttpClient,
     utils::modules::Module,
